--- conflicted
+++ resolved
@@ -1,6 +1,5 @@
-<<<<<<< HEAD
 /*
- * FreeRTOS Kernel V10.5.1
+ * FreeRTOS Kernel V11.0.1
  * Copyright (C) 2021 Amazon.com, Inc. or its affiliates.  All Rights Reserved.
  *
  * SPDX-License-Identifier: MIT
@@ -56,8 +55,46 @@
 #endif
 /* *INDENT-ON* */
 
+/* Acceptable values for configTICK_TYPE_WIDTH_IN_BITS. */
+#define TICK_TYPE_WIDTH_16_BITS    0
+#define TICK_TYPE_WIDTH_32_BITS    1
+#define TICK_TYPE_WIDTH_64_BITS    2
+
 /* Application specific configuration options. */
 #include "FreeRTOSConfig.h"
+
+#if !defined( configUSE_16_BIT_TICKS ) && !defined( configTICK_TYPE_WIDTH_IN_BITS )
+    #error Missing definition:  One of configUSE_16_BIT_TICKS and configTICK_TYPE_WIDTH_IN_BITS must be defined in FreeRTOSConfig.h.  See the Configuration section of the FreeRTOS API documentation for details.
+#endif
+
+#if defined( configUSE_16_BIT_TICKS ) && defined( configTICK_TYPE_WIDTH_IN_BITS )
+    #error Only one of configUSE_16_BIT_TICKS and configTICK_TYPE_WIDTH_IN_BITS must be defined in FreeRTOSConfig.h.  See the Configuration section of the FreeRTOS API documentation for details.
+#endif
+
+/* Define configTICK_TYPE_WIDTH_IN_BITS according to the
+ * value of configUSE_16_BIT_TICKS for backward compatibility. */
+#ifndef configTICK_TYPE_WIDTH_IN_BITS
+    #if ( configUSE_16_BIT_TICKS == 1 )
+        #define configTICK_TYPE_WIDTH_IN_BITS    TICK_TYPE_WIDTH_16_BITS
+    #else
+        #define configTICK_TYPE_WIDTH_IN_BITS    TICK_TYPE_WIDTH_32_BITS
+    #endif
+#endif
+
+/* Set configUSE_MPU_WRAPPERS_V1 to 1 to use MPU wrappers v1. */
+#ifndef configUSE_MPU_WRAPPERS_V1
+    #define configUSE_MPU_WRAPPERS_V1    0
+#endif
+
+/* Set configENABLE_ACCESS_CONTROL_LIST to 1 to enable access control list support. */
+#ifndef configENABLE_ACCESS_CONTROL_LIST
+    #define configENABLE_ACCESS_CONTROL_LIST    0
+#endif
+
+/* Set default value of configNUMBER_OF_CORES to 1 to use single core FreeRTOS. */
+#ifndef configNUMBER_OF_CORES
+    #define configNUMBER_OF_CORES    1
+#endif
 
 /* Basic FreeRTOS definitions. */
 #include "projdefs.h"
@@ -73,41 +110,26 @@
 /* Required if struct _reent is used. */
 #if ( configUSE_NEWLIB_REENTRANT == 1 )
 
-/* Note Newlib support has been included by popular demand, but is not
- * used by the FreeRTOS maintainers themselves.  FreeRTOS is not
- * responsible for resulting newlib operation.  User must be familiar with
- * newlib and must provide system-wide implementations of the necessary
- * stubs. Be warned that (at the time of writing) the current newlib design
- * implements a system-wide malloc() that must be provided with locks.
- *
- * See the third party link http://www.nadler.com/embedded/newlibAndFreeRTOS.html
- * for additional information. */
-    #include <reent.h>
-
-    #define configUSE_C_RUNTIME_TLS_SUPPORT    1
-
-    #ifndef configTLS_BLOCK_TYPE
-        #define configTLS_BLOCK_TYPE           struct _reent
-    #endif
-
-    #ifndef configINIT_TLS_BLOCK
-        #define configINIT_TLS_BLOCK( xTLSBlock )    _REENT_INIT_PTR( &( xTLSBlock ) )
-    #endif
-
-    #ifndef configSET_TLS_BLOCK
-        #define configSET_TLS_BLOCK( xTLSBlock )    _impure_ptr = &( xTLSBlock )
-    #endif
-
-    #ifndef configDEINIT_TLS_BLOCK
-        #define configDEINIT_TLS_BLOCK( xTLSBlock )    _reclaim_reent( &( xTLSBlock ) )
-    #endif
+    #include "newlib-freertos.h"
+
 #endif /* if ( configUSE_NEWLIB_REENTRANT == 1 ) */
+
+/* Must be defaulted before configUSE_PICOLIBC_TLS is used below. */
+#ifndef configUSE_PICOLIBC_TLS
+    #define configUSE_PICOLIBC_TLS    0
+#endif
+
+#if ( configUSE_PICOLIBC_TLS == 1 )
+
+    #include "picolibc-freertos.h"
+
+#endif /* if ( configUSE_PICOLIBC_TLS == 1 ) */
 
 #ifndef configUSE_C_RUNTIME_TLS_SUPPORT
     #define configUSE_C_RUNTIME_TLS_SUPPORT    0
 #endif
 
-#if ( ( configUSE_NEWLIB_REENTRANT == 0 ) && ( configUSE_C_RUNTIME_TLS_SUPPORT == 1 ) )
+#if ( configUSE_C_RUNTIME_TLS_SUPPORT == 1 )
 
     #ifndef configTLS_BLOCK_TYPE
         #error Missing definition:  configTLS_BLOCK_TYPE must be defined in FreeRTOSConfig.h when configUSE_C_RUNTIME_TLS_SUPPORT is set to 1.
@@ -124,7 +146,7 @@
     #ifndef configDEINIT_TLS_BLOCK
         #error Missing definition:  configDEINIT_TLS_BLOCK must be defined in FreeRTOSConfig.h when configUSE_C_RUNTIME_TLS_SUPPORT is set to 1.
     #endif
-#endif /* if ( ( configUSE_NEWLIB_REENTRANT == 0 ) && ( configUSE_C_RUNTIME_TLS_SUPPORT == 1 ) ) */
+#endif /* if ( configUSE_C_RUNTIME_TLS_SUPPORT == 1 ) */
 
 /*
  * Check all the required application specific macros have been defined.
@@ -152,12 +174,20 @@
     #error Missing definition:  configUSE_IDLE_HOOK must be defined in FreeRTOSConfig.h as either 1 or 0.  See the Configuration section of the FreeRTOS API documentation for details.
 #endif
 
+#if ( configNUMBER_OF_CORES > 1 )
+    #ifndef configUSE_PASSIVE_IDLE_HOOK
+        #error Missing definition:  configUSE_PASSIVE_IDLE_HOOK must be defined in FreeRTOSConfig.h as either 1 or 0.  See the Configuration section of the FreeRTOS API documentation for details.
+    #endif
+#endif
+
 #ifndef configUSE_TICK_HOOK
     #error Missing definition:  configUSE_TICK_HOOK must be defined in FreeRTOSConfig.h as either 1 or 0.  See the Configuration section of the FreeRTOS API documentation for details.
 #endif
 
-#ifndef configUSE_16_BIT_TICKS
-    #error Missing definition:  configUSE_16_BIT_TICKS must be defined in FreeRTOSConfig.h as either 1 or 0.  See the Configuration section of the FreeRTOS API documentation for details.
+#if ( ( configTICK_TYPE_WIDTH_IN_BITS != TICK_TYPE_WIDTH_16_BITS ) && \
+    ( configTICK_TYPE_WIDTH_IN_BITS != TICK_TYPE_WIDTH_32_BITS ) &&   \
+    ( configTICK_TYPE_WIDTH_IN_BITS != TICK_TYPE_WIDTH_64_BITS ) )
+    #error Macro configTICK_TYPE_WIDTH_IN_BITS is defined to incorrect value.  See the Configuration section of the FreeRTOS API documentation for details.
 #endif
 
 #ifndef configUSE_CO_ROUTINES
@@ -290,6 +320,10 @@
 
 #ifndef configUSE_COUNTING_SEMAPHORES
     #define configUSE_COUNTING_SEMAPHORES    0
+#endif
+
+#ifndef configUSE_TASK_PREEMPTION_DISABLE
+    #define configUSE_TASK_PREEMPTION_DISABLE    0
 #endif
 
 #ifndef configUSE_ALTERNATIVE_API
@@ -331,6 +365,17 @@
     #define configPRECONDITION_DEFINED    1
 #endif
 
+#ifndef configCHECK_HANDLER_INSTALLATION
+    #define configCHECK_HANDLER_INSTALLATION    1
+#else
+
+/* The application has explicitly defined configCHECK_HANDLER_INSTALLATION
+ * to 1. The checks requires configASSERT() to be defined. */
+    #if ( ( configCHECK_HANDLER_INSTALLATION == 1 ) && ( configASSERT_DEFINED == 0 ) )
+        #error You must define configASSERT() when configCHECK_HANDLER_INSTALLATION is 1.
+    #endif
+#endif
+
 #ifndef portMEMORY_BARRIER
     #define portMEMORY_BARRIER()
 #endif
@@ -346,6 +391,110 @@
 #ifndef portSOFTWARE_BARRIER
     #define portSOFTWARE_BARRIER()
 #endif
+
+#ifndef configRUN_MULTIPLE_PRIORITIES
+    #define configRUN_MULTIPLE_PRIORITIES    0
+#endif
+
+#ifndef portGET_CORE_ID
+
+    #if ( configNUMBER_OF_CORES == 1 )
+        #define portGET_CORE_ID()    0
+    #else
+        #error configNUMBER_OF_CORES is set to more than 1 then portGET_CORE_ID must also be defined.
+    #endif /* configNUMBER_OF_CORES */
+
+#endif /* portGET_CORE_ID */
+
+#ifndef portYIELD_CORE
+
+    #if ( configNUMBER_OF_CORES == 1 )
+        #define portYIELD_CORE( x )    portYIELD()
+    #else
+        #error configNUMBER_OF_CORES is set to more than 1 then portYIELD_CORE must also be defined.
+    #endif /* configNUMBER_OF_CORES */
+
+#endif /* portYIELD_CORE */
+
+#ifndef portSET_INTERRUPT_MASK
+
+    #if ( configNUMBER_OF_CORES > 1 )
+        #error portSET_INTERRUPT_MASK is required in SMP
+    #endif
+
+#endif /* portSET_INTERRUPT_MASK */
+
+#ifndef portCLEAR_INTERRUPT_MASK
+
+    #if ( configNUMBER_OF_CORES > 1 )
+        #error portCLEAR_INTERRUPT_MASK is required in SMP
+    #endif
+
+#endif /* portCLEAR_INTERRUPT_MASK */
+
+#ifndef portRELEASE_TASK_LOCK
+
+    #if ( configNUMBER_OF_CORES == 1 )
+        #define portRELEASE_TASK_LOCK()
+    #else
+        #error portRELEASE_TASK_LOCK is required in SMP
+    #endif
+
+#endif /* portRELEASE_TASK_LOCK */
+
+#ifndef portGET_TASK_LOCK
+
+    #if ( configNUMBER_OF_CORES == 1 )
+        #define portGET_TASK_LOCK()
+    #else
+        #error portGET_TASK_LOCK is required in SMP
+    #endif
+
+#endif /* portGET_TASK_LOCK */
+
+#ifndef portRELEASE_ISR_LOCK
+
+    #if ( configNUMBER_OF_CORES == 1 )
+        #define portRELEASE_ISR_LOCK()
+    #else
+        #error portRELEASE_ISR_LOCK is required in SMP
+    #endif
+
+#endif /* portRELEASE_ISR_LOCK */
+
+#ifndef portGET_ISR_LOCK
+
+    #if ( configNUMBER_OF_CORES == 1 )
+        #define portGET_ISR_LOCK()
+    #else
+        #error portGET_ISR_LOCK is required in SMP
+    #endif
+
+#endif /* portGET_ISR_LOCK */
+
+#ifndef portENTER_CRITICAL_FROM_ISR
+
+    #if ( configNUMBER_OF_CORES > 1 )
+        #error portENTER_CRITICAL_FROM_ISR is required in SMP
+    #endif
+
+#endif
+
+#ifndef portEXIT_CRITICAL_FROM_ISR
+
+    #if ( configNUMBER_OF_CORES > 1 )
+        #error portEXIT_CRITICAL_FROM_ISR is required in SMP
+    #endif
+
+#endif
+
+#ifndef configUSE_CORE_AFFINITY
+    #define configUSE_CORE_AFFINITY    0
+#endif /* configUSE_CORE_AFFINITY */
+
+#ifndef configUSE_PASSIVE_IDLE_HOOK
+    #define configUSE_PASSIVE_IDLE_HOOK    0
+#endif /* configUSE_PASSIVE_IDLE_HOOK */
 
 /* The timers module relies on xTaskGetSchedulerState(). */
 #if configUSE_TIMERS == 1
@@ -362,6 +511,10 @@
         #error If configUSE_TIMERS is set to 1 then configTIMER_TASK_STACK_DEPTH must also be defined.
     #endif /* configTIMER_TASK_STACK_DEPTH */
 
+    #ifndef portTIMER_CALLBACK_ATTRIBUTE
+        #define portTIMER_CALLBACK_ATTRIBUTE
+    #endif /* portTIMER_CALLBACK_ATTRIBUTE */
+
 #endif /* configUSE_TIMERS */
 
 #ifndef portSET_INTERRUPT_MASK_FROM_ISR
@@ -382,6 +535,10 @@
 
 #ifndef portSETUP_TCB
     #define portSETUP_TCB( pxTCB )    ( void ) ( pxTCB )
+#endif
+
+#ifndef portTASK_SWITCH_HOOK
+    #define portTASK_SWITCH_HOOK( pxTCB )    ( void ) ( pxTCB )
 #endif
 
 #ifndef configQUEUE_REGISTRY_SIZE
@@ -516,6 +673,14 @@
     #define tracePOST_MOVED_TASK_TO_READY_STATE( pxTCB )
 #endif
 
+#ifndef traceMOVED_TASK_TO_DELAYED_LIST
+    #define traceMOVED_TASK_TO_DELAYED_LIST()
+#endif
+
+#ifndef traceMOVED_TASK_TO_OVERFLOW_DELAYED_LIST
+    #define traceMOVED_TASK_TO_OVERFLOW_DELAYED_LIST()
+#endif
+
 #ifndef traceQUEUE_CREATE
     #define traceQUEUE_CREATE( pxNewQueue )
 #endif
@@ -764,6 +929,18 @@
     #define traceTASK_NOTIFY_GIVE_FROM_ISR( uxIndexToNotify )
 #endif
 
+#ifndef traceISR_EXIT_TO_SCHEDULER
+    #define traceISR_EXIT_TO_SCHEDULER()
+#endif
+
+#ifndef traceISR_EXIT
+    #define traceISR_EXIT()
+#endif
+
+#ifndef traceISR_ENTER
+    #define traceISR_ENTER()
+#endif
+
 #ifndef traceSTREAM_BUFFER_CREATE_FAILED
     #define traceSTREAM_BUFFER_CREATE_FAILED( xIsMessageBuffer )
 #endif
@@ -814,6 +991,1602 @@
 
 #ifndef traceSTREAM_BUFFER_RECEIVE_FROM_ISR
     #define traceSTREAM_BUFFER_RECEIVE_FROM_ISR( xStreamBuffer, xReceivedLength )
+#endif
+
+#ifndef traceENTER_xEventGroupCreateStatic
+    #define traceENTER_xEventGroupCreateStatic( pxEventGroupBuffer )
+#endif
+
+#ifndef traceRETURN_xEventGroupCreateStatic
+    #define traceRETURN_xEventGroupCreateStatic( pxEventBits )
+#endif
+
+#ifndef traceENTER_xEventGroupCreate
+    #define traceENTER_xEventGroupCreate()
+#endif
+
+#ifndef traceRETURN_xEventGroupCreate
+    #define traceRETURN_xEventGroupCreate( pxEventBits )
+#endif
+
+#ifndef traceENTER_xEventGroupSync
+    #define traceENTER_xEventGroupSync( xEventGroup, uxBitsToSet, uxBitsToWaitFor, xTicksToWait )
+#endif
+
+#ifndef traceRETURN_xEventGroupSync
+    #define traceRETURN_xEventGroupSync( uxReturn )
+#endif
+
+#ifndef traceENTER_xEventGroupWaitBits
+    #define traceENTER_xEventGroupWaitBits( xEventGroup, uxBitsToWaitFor, xClearOnExit, xWaitForAllBits, xTicksToWait )
+#endif
+
+#ifndef traceRETURN_xEventGroupWaitBits
+    #define traceRETURN_xEventGroupWaitBits( uxReturn )
+#endif
+
+#ifndef traceENTER_xEventGroupClearBits
+    #define traceENTER_xEventGroupClearBits( xEventGroup, uxBitsToClear )
+#endif
+
+#ifndef traceRETURN_xEventGroupClearBits
+    #define traceRETURN_xEventGroupClearBits( uxReturn )
+#endif
+
+#ifndef traceENTER_xEventGroupClearBitsFromISR
+    #define traceENTER_xEventGroupClearBitsFromISR( xEventGroup, uxBitsToClear )
+#endif
+
+#ifndef traceRETURN_xEventGroupClearBitsFromISR
+    #define traceRETURN_xEventGroupClearBitsFromISR( xReturn )
+#endif
+
+#ifndef traceENTER_xEventGroupGetBitsFromISR
+    #define traceENTER_xEventGroupGetBitsFromISR( xEventGroup )
+#endif
+
+#ifndef traceRETURN_xEventGroupGetBitsFromISR
+    #define traceRETURN_xEventGroupGetBitsFromISR( uxReturn )
+#endif
+
+#ifndef traceENTER_xEventGroupSetBits
+    #define traceENTER_xEventGroupSetBits( xEventGroup, uxBitsToSet )
+#endif
+
+#ifndef traceRETURN_xEventGroupSetBits
+    #define traceRETURN_xEventGroupSetBits( uxEventBits )
+#endif
+
+#ifndef traceENTER_vEventGroupDelete
+    #define traceENTER_vEventGroupDelete( xEventGroup )
+#endif
+
+#ifndef traceRETURN_vEventGroupDelete
+    #define traceRETURN_vEventGroupDelete()
+#endif
+
+#ifndef traceENTER_xEventGroupGetStaticBuffer
+    #define traceENTER_xEventGroupGetStaticBuffer( xEventGroup, ppxEventGroupBuffer )
+#endif
+
+#ifndef traceRETURN_xEventGroupGetStaticBuffer
+    #define traceRETURN_xEventGroupGetStaticBuffer( xReturn )
+#endif
+
+#ifndef traceENTER_vEventGroupSetBitsCallback
+    #define traceENTER_vEventGroupSetBitsCallback( pvEventGroup, ulBitsToSet )
+#endif
+
+#ifndef traceRETURN_vEventGroupSetBitsCallback
+    #define traceRETURN_vEventGroupSetBitsCallback()
+#endif
+
+#ifndef traceENTER_vEventGroupClearBitsCallback
+    #define traceENTER_vEventGroupClearBitsCallback( pvEventGroup, ulBitsToClear )
+#endif
+
+#ifndef traceRETURN_vEventGroupClearBitsCallback
+    #define traceRETURN_vEventGroupClearBitsCallback()
+#endif
+
+#ifndef traceENTER_xEventGroupSetBitsFromISR
+    #define traceENTER_xEventGroupSetBitsFromISR( xEventGroup, uxBitsToSet, pxHigherPriorityTaskWoken )
+#endif
+
+#ifndef traceRETURN_xEventGroupSetBitsFromISR
+    #define traceRETURN_xEventGroupSetBitsFromISR( xReturn )
+#endif
+
+#ifndef traceENTER_uxEventGroupGetNumber
+    #define traceENTER_uxEventGroupGetNumber( xEventGroup )
+#endif
+
+#ifndef traceRETURN_uxEventGroupGetNumber
+    #define traceRETURN_uxEventGroupGetNumber( xReturn )
+#endif
+
+#ifndef traceENTER_vEventGroupSetNumber
+    #define traceENTER_vEventGroupSetNumber( xEventGroup, uxEventGroupNumber )
+#endif
+
+#ifndef traceRETURN_vEventGroupSetNumber
+    #define traceRETURN_vEventGroupSetNumber()
+#endif
+
+#ifndef traceENTER_xQueueGenericReset
+    #define traceENTER_xQueueGenericReset( xQueue, xNewQueue )
+#endif
+
+#ifndef traceRETURN_xQueueGenericReset
+    #define traceRETURN_xQueueGenericReset( xReturn )
+#endif
+
+#ifndef traceENTER_xQueueGenericCreateStatic
+    #define traceENTER_xQueueGenericCreateStatic( uxQueueLength, uxItemSize, pucQueueStorage, pxStaticQueue, ucQueueType )
+#endif
+
+#ifndef traceRETURN_xQueueGenericCreateStatic
+    #define traceRETURN_xQueueGenericCreateStatic( pxNewQueue )
+#endif
+
+#ifndef traceENTER_xQueueGenericGetStaticBuffers
+    #define traceENTER_xQueueGenericGetStaticBuffers( xQueue, ppucQueueStorage, ppxStaticQueue )
+#endif
+
+#ifndef traceRETURN_xQueueGenericGetStaticBuffers
+    #define traceRETURN_xQueueGenericGetStaticBuffers( xReturn )
+#endif
+
+#ifndef traceENTER_xQueueGenericCreate
+    #define traceENTER_xQueueGenericCreate( uxQueueLength, uxItemSize, ucQueueType )
+#endif
+
+#ifndef traceRETURN_xQueueGenericCreate
+    #define traceRETURN_xQueueGenericCreate( pxNewQueue )
+#endif
+
+#ifndef traceENTER_xQueueCreateMutex
+    #define traceENTER_xQueueCreateMutex( ucQueueType )
+#endif
+
+#ifndef traceRETURN_xQueueCreateMutex
+    #define traceRETURN_xQueueCreateMutex( xNewQueue )
+#endif
+
+#ifndef traceENTER_xQueueCreateMutexStatic
+    #define traceENTER_xQueueCreateMutexStatic( ucQueueType, pxStaticQueue )
+#endif
+
+#ifndef traceRETURN_xQueueCreateMutexStatic
+    #define traceRETURN_xQueueCreateMutexStatic( xNewQueue )
+#endif
+
+#ifndef traceENTER_xQueueGetMutexHolder
+    #define traceENTER_xQueueGetMutexHolder( xSemaphore )
+#endif
+
+#ifndef traceRETURN_xQueueGetMutexHolder
+    #define traceRETURN_xQueueGetMutexHolder( pxReturn )
+#endif
+
+#ifndef traceENTER_xQueueGetMutexHolderFromISR
+    #define traceENTER_xQueueGetMutexHolderFromISR( xSemaphore )
+#endif
+
+#ifndef traceRETURN_xQueueGetMutexHolderFromISR
+    #define traceRETURN_xQueueGetMutexHolderFromISR( pxReturn )
+#endif
+
+#ifndef traceENTER_xQueueGiveMutexRecursive
+    #define traceENTER_xQueueGiveMutexRecursive( xMutex )
+#endif
+
+#ifndef traceRETURN_xQueueGiveMutexRecursive
+    #define traceRETURN_xQueueGiveMutexRecursive( xReturn )
+#endif
+
+#ifndef traceENTER_xQueueTakeMutexRecursive
+    #define traceENTER_xQueueTakeMutexRecursive( xMutex, xTicksToWait )
+#endif
+
+#ifndef traceRETURN_xQueueTakeMutexRecursive
+    #define traceRETURN_xQueueTakeMutexRecursive( xReturn )
+#endif
+
+#ifndef traceENTER_xQueueCreateCountingSemaphoreStatic
+    #define traceENTER_xQueueCreateCountingSemaphoreStatic( uxMaxCount, uxInitialCount, pxStaticQueue )
+#endif
+
+#ifndef traceRETURN_xQueueCreateCountingSemaphoreStatic
+    #define traceRETURN_xQueueCreateCountingSemaphoreStatic( xHandle )
+#endif
+
+#ifndef traceENTER_xQueueCreateCountingSemaphore
+    #define traceENTER_xQueueCreateCountingSemaphore( uxMaxCount, uxInitialCount )
+#endif
+
+#ifndef traceRETURN_xQueueCreateCountingSemaphore
+    #define traceRETURN_xQueueCreateCountingSemaphore( xHandle )
+#endif
+
+#ifndef traceENTER_xQueueGenericSend
+    #define traceENTER_xQueueGenericSend( xQueue, pvItemToQueue, xTicksToWait, xCopyPosition )
+#endif
+
+#ifndef traceRETURN_xQueueGenericSend
+    #define traceRETURN_xQueueGenericSend( xReturn )
+#endif
+
+#ifndef traceENTER_xQueueGenericSendFromISR
+    #define traceENTER_xQueueGenericSendFromISR( xQueue, pvItemToQueue, pxHigherPriorityTaskWoken, xCopyPosition )
+#endif
+
+#ifndef traceRETURN_xQueueGenericSendFromISR
+    #define traceRETURN_xQueueGenericSendFromISR( xReturn )
+#endif
+
+#ifndef traceENTER_xQueueGiveFromISR
+    #define traceENTER_xQueueGiveFromISR( xQueue, pxHigherPriorityTaskWoken )
+#endif
+
+#ifndef traceRETURN_xQueueGiveFromISR
+    #define traceRETURN_xQueueGiveFromISR( xReturn )
+#endif
+
+#ifndef traceENTER_xQueueReceive
+    #define traceENTER_xQueueReceive( xQueue, pvBuffer, xTicksToWait )
+#endif
+
+#ifndef traceRETURN_xQueueReceive
+    #define traceRETURN_xQueueReceive( xReturn )
+#endif
+
+#ifndef traceENTER_xQueueSemaphoreTake
+    #define traceENTER_xQueueSemaphoreTake( xQueue, xTicksToWait )
+#endif
+
+#ifndef traceRETURN_xQueueSemaphoreTake
+    #define traceRETURN_xQueueSemaphoreTake( xReturn )
+#endif
+
+#ifndef traceENTER_xQueuePeek
+    #define traceENTER_xQueuePeek( xQueue, pvBuffer, xTicksToWait )
+#endif
+
+#ifndef traceRETURN_xQueuePeek
+    #define traceRETURN_xQueuePeek( xReturn )
+#endif
+
+#ifndef traceENTER_xQueueReceiveFromISR
+    #define traceENTER_xQueueReceiveFromISR( xQueue, pvBuffer, pxHigherPriorityTaskWoken )
+#endif
+
+#ifndef traceRETURN_xQueueReceiveFromISR
+    #define traceRETURN_xQueueReceiveFromISR( xReturn )
+#endif
+
+#ifndef traceENTER_xQueuePeekFromISR
+    #define traceENTER_xQueuePeekFromISR( xQueue, pvBuffer )
+#endif
+
+#ifndef traceRETURN_xQueuePeekFromISR
+    #define traceRETURN_xQueuePeekFromISR( xReturn )
+#endif
+
+#ifndef traceENTER_uxQueueMessagesWaiting
+    #define traceENTER_uxQueueMessagesWaiting( xQueue )
+#endif
+
+#ifndef traceRETURN_uxQueueMessagesWaiting
+    #define traceRETURN_uxQueueMessagesWaiting( uxReturn )
+#endif
+
+#ifndef traceENTER_uxQueueSpacesAvailable
+    #define traceENTER_uxQueueSpacesAvailable( xQueue )
+#endif
+
+#ifndef traceRETURN_uxQueueSpacesAvailable
+    #define traceRETURN_uxQueueSpacesAvailable( uxReturn )
+#endif
+
+#ifndef traceENTER_uxQueueMessagesWaitingFromISR
+    #define traceENTER_uxQueueMessagesWaitingFromISR( xQueue )
+#endif
+
+#ifndef traceRETURN_uxQueueMessagesWaitingFromISR
+    #define traceRETURN_uxQueueMessagesWaitingFromISR( uxReturn )
+#endif
+
+#ifndef traceENTER_vQueueDelete
+    #define traceENTER_vQueueDelete( xQueue )
+#endif
+
+#ifndef traceRETURN_vQueueDelete
+    #define traceRETURN_vQueueDelete()
+#endif
+
+#ifndef traceENTER_uxQueueGetQueueNumber
+    #define traceENTER_uxQueueGetQueueNumber( xQueue )
+#endif
+
+#ifndef traceRETURN_uxQueueGetQueueNumber
+    #define traceRETURN_uxQueueGetQueueNumber( uxQueueNumber )
+#endif
+
+#ifndef traceENTER_vQueueSetQueueNumber
+    #define traceENTER_vQueueSetQueueNumber( xQueue, uxQueueNumber )
+#endif
+
+#ifndef traceRETURN_vQueueSetQueueNumber
+    #define traceRETURN_vQueueSetQueueNumber()
+#endif
+
+#ifndef traceENTER_ucQueueGetQueueType
+    #define traceENTER_ucQueueGetQueueType( xQueue )
+#endif
+
+#ifndef traceRETURN_ucQueueGetQueueType
+    #define traceRETURN_ucQueueGetQueueType( ucQueueType )
+#endif
+
+#ifndef traceENTER_uxQueueGetQueueItemSize
+    #define traceENTER_uxQueueGetQueueItemSize( xQueue )
+#endif
+
+#ifndef traceRETURN_uxQueueGetQueueItemSize
+    #define traceRETURN_uxQueueGetQueueItemSize( uxItemSize )
+#endif
+
+#ifndef traceENTER_uxQueueGetQueueLength
+    #define traceENTER_uxQueueGetQueueLength( xQueue )
+#endif
+
+#ifndef traceRETURN_uxQueueGetQueueLength
+    #define traceRETURN_uxQueueGetQueueLength( uxLength )
+#endif
+
+#ifndef traceENTER_xQueueIsQueueEmptyFromISR
+    #define traceENTER_xQueueIsQueueEmptyFromISR( xQueue )
+#endif
+
+#ifndef traceRETURN_xQueueIsQueueEmptyFromISR
+    #define traceRETURN_xQueueIsQueueEmptyFromISR( xReturn )
+#endif
+
+#ifndef traceENTER_xQueueIsQueueFullFromISR
+    #define traceENTER_xQueueIsQueueFullFromISR( xQueue )
+#endif
+
+#ifndef traceRETURN_xQueueIsQueueFullFromISR
+    #define traceRETURN_xQueueIsQueueFullFromISR( xReturn )
+#endif
+
+#ifndef traceENTER_xQueueCRSend
+    #define traceENTER_xQueueCRSend( xQueue, pvItemToQueue, xTicksToWait )
+#endif
+
+#ifndef traceRETURN_xQueueCRSend
+    #define traceRETURN_xQueueCRSend( xReturn )
+#endif
+
+#ifndef traceENTER_xQueueCRReceive
+    #define traceENTER_xQueueCRReceive( xQueue, pvBuffer, xTicksToWait )
+#endif
+
+#ifndef traceRETURN_xQueueCRReceive
+    #define traceRETURN_xQueueCRReceive( xReturn )
+#endif
+
+#ifndef traceENTER_xQueueCRSendFromISR
+    #define traceENTER_xQueueCRSendFromISR( xQueue, pvItemToQueue, xCoRoutinePreviouslyWoken )
+#endif
+
+#ifndef traceRETURN_xQueueCRSendFromISR
+    #define traceRETURN_xQueueCRSendFromISR( xCoRoutinePreviouslyWoken )
+#endif
+
+#ifndef traceENTER_xQueueCRReceiveFromISR
+    #define traceENTER_xQueueCRReceiveFromISR( xQueue, pvBuffer, pxCoRoutineWoken )
+#endif
+
+#ifndef traceRETURN_xQueueCRReceiveFromISR
+    #define traceRETURN_xQueueCRReceiveFromISR( xReturn )
+#endif
+
+#ifndef traceENTER_vQueueAddToRegistry
+    #define traceENTER_vQueueAddToRegistry( xQueue, pcQueueName )
+#endif
+
+#ifndef traceRETURN_vQueueAddToRegistry
+    #define traceRETURN_vQueueAddToRegistry()
+#endif
+
+#ifndef traceENTER_pcQueueGetName
+    #define traceENTER_pcQueueGetName( xQueue )
+#endif
+
+#ifndef traceRETURN_pcQueueGetName
+    #define traceRETURN_pcQueueGetName( pcReturn )
+#endif
+
+#ifndef traceENTER_vQueueUnregisterQueue
+    #define traceENTER_vQueueUnregisterQueue( xQueue )
+#endif
+
+#ifndef traceRETURN_vQueueUnregisterQueue
+    #define traceRETURN_vQueueUnregisterQueue()
+#endif
+
+#ifndef traceENTER_vQueueWaitForMessageRestricted
+    #define traceENTER_vQueueWaitForMessageRestricted( xQueue, xTicksToWait, xWaitIndefinitely )
+#endif
+
+#ifndef traceRETURN_vQueueWaitForMessageRestricted
+    #define traceRETURN_vQueueWaitForMessageRestricted()
+#endif
+
+#ifndef traceENTER_xQueueCreateSet
+    #define traceENTER_xQueueCreateSet( uxEventQueueLength )
+#endif
+
+#ifndef traceRETURN_xQueueCreateSet
+    #define traceRETURN_xQueueCreateSet( pxQueue )
+#endif
+
+#ifndef traceENTER_xQueueAddToSet
+    #define traceENTER_xQueueAddToSet( xQueueOrSemaphore, xQueueSet )
+#endif
+
+#ifndef traceRETURN_xQueueAddToSet
+    #define traceRETURN_xQueueAddToSet( xReturn )
+#endif
+
+#ifndef traceENTER_xQueueRemoveFromSet
+    #define traceENTER_xQueueRemoveFromSet( xQueueOrSemaphore, xQueueSet )
+#endif
+
+#ifndef traceRETURN_xQueueRemoveFromSet
+    #define traceRETURN_xQueueRemoveFromSet( xReturn )
+#endif
+
+#ifndef traceENTER_xQueueSelectFromSet
+    #define traceENTER_xQueueSelectFromSet( xQueueSet, xTicksToWait )
+#endif
+
+#ifndef traceRETURN_xQueueSelectFromSet
+    #define traceRETURN_xQueueSelectFromSet( xReturn )
+#endif
+
+#ifndef traceENTER_xQueueSelectFromSetFromISR
+    #define traceENTER_xQueueSelectFromSetFromISR( xQueueSet )
+#endif
+
+#ifndef traceRETURN_xQueueSelectFromSetFromISR
+    #define traceRETURN_xQueueSelectFromSetFromISR( xReturn )
+#endif
+
+#ifndef traceENTER_xTimerCreateTimerTask
+    #define traceENTER_xTimerCreateTimerTask()
+#endif
+
+#ifndef traceRETURN_xTimerCreateTimerTask
+    #define traceRETURN_xTimerCreateTimerTask( xReturn )
+#endif
+
+#ifndef traceENTER_xTimerCreate
+    #define traceENTER_xTimerCreate( pcTimerName, xTimerPeriodInTicks, xAutoReload, pvTimerID, pxCallbackFunction )
+#endif
+
+#ifndef traceRETURN_xTimerCreate
+    #define traceRETURN_xTimerCreate( pxNewTimer )
+#endif
+
+#ifndef traceENTER_xTimerCreateStatic
+    #define traceENTER_xTimerCreateStatic( pcTimerName, xTimerPeriodInTicks, xAutoReload, pvTimerID, pxCallbackFunction, pxTimerBuffer )
+#endif
+
+#ifndef traceRETURN_xTimerCreateStatic
+    #define traceRETURN_xTimerCreateStatic( pxNewTimer )
+#endif
+
+#ifndef traceENTER_xTimerGenericCommandFromTask
+    #define traceENTER_xTimerGenericCommandFromTask( xTimer, xCommandID, xOptionalValue, pxHigherPriorityTaskWoken, xTicksToWait )
+#endif
+
+#ifndef traceRETURN_xTimerGenericCommandFromTask
+    #define traceRETURN_xTimerGenericCommandFromTask( xReturn )
+#endif
+
+#ifndef traceENTER_xTimerGenericCommandFromISR
+    #define traceENTER_xTimerGenericCommandFromISR( xTimer, xCommandID, xOptionalValue, pxHigherPriorityTaskWoken, xTicksToWait )
+#endif
+
+#ifndef traceRETURN_xTimerGenericCommandFromISR
+    #define traceRETURN_xTimerGenericCommandFromISR( xReturn )
+#endif
+
+#ifndef traceENTER_xTimerGetTimerDaemonTaskHandle
+    #define traceENTER_xTimerGetTimerDaemonTaskHandle()
+#endif
+
+#ifndef traceRETURN_xTimerGetTimerDaemonTaskHandle
+    #define traceRETURN_xTimerGetTimerDaemonTaskHandle( xTimerTaskHandle )
+#endif
+
+#ifndef traceENTER_xTimerGetPeriod
+    #define traceENTER_xTimerGetPeriod( xTimer )
+#endif
+
+#ifndef traceRETURN_xTimerGetPeriod
+    #define traceRETURN_xTimerGetPeriod( xTimerPeriodInTicks )
+#endif
+
+#ifndef traceENTER_vTimerSetReloadMode
+    #define traceENTER_vTimerSetReloadMode( xTimer, xAutoReload )
+#endif
+
+#ifndef traceRETURN_vTimerSetReloadMode
+    #define traceRETURN_vTimerSetReloadMode()
+#endif
+
+#ifndef traceENTER_xTimerGetReloadMode
+    #define traceENTER_xTimerGetReloadMode( xTimer )
+#endif
+
+#ifndef traceRETURN_xTimerGetReloadMode
+    #define traceRETURN_xTimerGetReloadMode( xReturn )
+#endif
+
+#ifndef traceENTER_uxTimerGetReloadMode
+    #define traceENTER_uxTimerGetReloadMode( xTimer )
+#endif
+
+#ifndef traceRETURN_uxTimerGetReloadMode
+    #define traceRETURN_uxTimerGetReloadMode( uxReturn )
+#endif
+
+#ifndef traceENTER_xTimerGetExpiryTime
+    #define traceENTER_xTimerGetExpiryTime( xTimer )
+#endif
+
+#ifndef traceRETURN_xTimerGetExpiryTime
+    #define traceRETURN_xTimerGetExpiryTime( xReturn )
+#endif
+
+#ifndef traceENTER_xTimerGetStaticBuffer
+    #define traceENTER_xTimerGetStaticBuffer( xTimer, ppxTimerBuffer )
+#endif
+
+#ifndef traceRETURN_xTimerGetStaticBuffer
+    #define traceRETURN_xTimerGetStaticBuffer( xReturn )
+#endif
+
+#ifndef traceENTER_pcTimerGetName
+    #define traceENTER_pcTimerGetName( xTimer )
+#endif
+
+#ifndef traceRETURN_pcTimerGetName
+    #define traceRETURN_pcTimerGetName( pcTimerName )
+#endif
+
+#ifndef traceENTER_xTimerIsTimerActive
+    #define traceENTER_xTimerIsTimerActive( xTimer )
+#endif
+
+#ifndef traceRETURN_xTimerIsTimerActive
+    #define traceRETURN_xTimerIsTimerActive( xReturn )
+#endif
+
+#ifndef traceENTER_pvTimerGetTimerID
+    #define traceENTER_pvTimerGetTimerID( xTimer )
+#endif
+
+#ifndef traceRETURN_pvTimerGetTimerID
+    #define traceRETURN_pvTimerGetTimerID( pvReturn )
+#endif
+
+#ifndef traceENTER_vTimerSetTimerID
+    #define traceENTER_vTimerSetTimerID( xTimer, pvNewID )
+#endif
+
+#ifndef traceRETURN_vTimerSetTimerID
+    #define traceRETURN_vTimerSetTimerID()
+#endif
+
+#ifndef traceENTER_xTimerPendFunctionCallFromISR
+    #define traceENTER_xTimerPendFunctionCallFromISR( xFunctionToPend, pvParameter1, ulParameter2, pxHigherPriorityTaskWoken )
+#endif
+
+#ifndef traceRETURN_xTimerPendFunctionCallFromISR
+    #define traceRETURN_xTimerPendFunctionCallFromISR( xReturn )
+#endif
+
+#ifndef traceENTER_xTimerPendFunctionCall
+    #define traceENTER_xTimerPendFunctionCall( xFunctionToPend, pvParameter1, ulParameter2, xTicksToWait )
+#endif
+
+#ifndef traceRETURN_xTimerPendFunctionCall
+    #define traceRETURN_xTimerPendFunctionCall( xReturn )
+#endif
+
+#ifndef traceENTER_uxTimerGetTimerNumber
+    #define traceENTER_uxTimerGetTimerNumber( xTimer )
+#endif
+
+#ifndef traceRETURN_uxTimerGetTimerNumber
+    #define traceRETURN_uxTimerGetTimerNumber( uxTimerNumber )
+#endif
+
+#ifndef traceENTER_vTimerSetTimerNumber
+    #define traceENTER_vTimerSetTimerNumber( xTimer, uxTimerNumber )
+#endif
+
+#ifndef traceRETURN_vTimerSetTimerNumber
+    #define traceRETURN_vTimerSetTimerNumber()
+#endif
+
+#ifndef traceENTER_xTaskCreateStatic
+    #define traceENTER_xTaskCreateStatic( pxTaskCode, pcName, ulStackDepth, pvParameters, uxPriority, puxStackBuffer, pxTaskBuffer )
+#endif
+
+#ifndef traceRETURN_xTaskCreateStatic
+    #define traceRETURN_xTaskCreateStatic( xReturn )
+#endif
+
+#ifndef traceENTER_xTaskCreateStaticAffinitySet
+    #define traceENTER_xTaskCreateStaticAffinitySet( pxTaskCode, pcName, ulStackDepth, pvParameters, uxPriority, puxStackBuffer, pxTaskBuffer, uxCoreAffinityMask )
+#endif
+
+#ifndef traceRETURN_xTaskCreateStaticAffinitySet
+    #define traceRETURN_xTaskCreateStaticAffinitySet( xReturn )
+#endif
+
+#ifndef traceENTER_xTaskCreateRestrictedStatic
+    #define traceENTER_xTaskCreateRestrictedStatic( pxTaskDefinition, pxCreatedTask )
+#endif
+
+#ifndef traceRETURN_xTaskCreateRestrictedStatic
+    #define traceRETURN_xTaskCreateRestrictedStatic( xReturn )
+#endif
+
+#ifndef traceENTER_xTaskCreateRestrictedStaticAffinitySet
+    #define traceENTER_xTaskCreateRestrictedStaticAffinitySet( pxTaskDefinition, uxCoreAffinityMask, pxCreatedTask )
+#endif
+
+#ifndef traceRETURN_xTaskCreateRestrictedStaticAffinitySet
+    #define traceRETURN_xTaskCreateRestrictedStaticAffinitySet( xReturn )
+#endif
+
+#ifndef traceENTER_xTaskCreateRestricted
+    #define traceENTER_xTaskCreateRestricted( pxTaskDefinition, pxCreatedTask )
+#endif
+
+#ifndef traceRETURN_xTaskCreateRestricted
+    #define traceRETURN_xTaskCreateRestricted( xReturn )
+#endif
+
+#ifndef traceENTER_xTaskCreateRestrictedAffinitySet
+    #define traceENTER_xTaskCreateRestrictedAffinitySet( pxTaskDefinition, uxCoreAffinityMask, pxCreatedTask )
+#endif
+
+#ifndef traceRETURN_xTaskCreateRestrictedAffinitySet
+    #define traceRETURN_xTaskCreateRestrictedAffinitySet( xReturn )
+#endif
+
+#ifndef traceENTER_xTaskCreate
+    #define traceENTER_xTaskCreate( pxTaskCode, pcName, usStackDepth, pvParameters, uxPriority, pxCreatedTask )
+#endif
+
+#ifndef traceRETURN_xTaskCreate
+    #define traceRETURN_xTaskCreate( xReturn )
+#endif
+
+#ifndef traceENTER_xTaskCreateAffinitySet
+    #define traceENTER_xTaskCreateAffinitySet( pxTaskCode, pcName, usStackDepth, pvParameters, uxPriority, uxCoreAffinityMask, pxCreatedTask )
+#endif
+
+#ifndef traceRETURN_xTaskCreateAffinitySet
+    #define traceRETURN_xTaskCreateAffinitySet( xReturn )
+#endif
+
+#ifndef traceENTER_vTaskDelete
+    #define traceENTER_vTaskDelete( xTaskToDelete )
+#endif
+
+#ifndef traceRETURN_vTaskDelete
+    #define traceRETURN_vTaskDelete()
+#endif
+
+#ifndef traceENTER_xTaskDelayUntil
+    #define traceENTER_xTaskDelayUntil( pxPreviousWakeTime, xTimeIncrement )
+#endif
+
+#ifndef traceRETURN_xTaskDelayUntil
+    #define traceRETURN_xTaskDelayUntil( xShouldDelay )
+#endif
+
+#ifndef traceENTER_vTaskDelay
+    #define traceENTER_vTaskDelay( xTicksToDelay )
+#endif
+
+#ifndef traceRETURN_vTaskDelay
+    #define traceRETURN_vTaskDelay()
+#endif
+
+#ifndef traceENTER_eTaskGetState
+    #define traceENTER_eTaskGetState( xTask )
+#endif
+
+#ifndef traceRETURN_eTaskGetState
+    #define traceRETURN_eTaskGetState( eReturn )
+#endif
+
+#ifndef traceENTER_uxTaskPriorityGet
+    #define traceENTER_uxTaskPriorityGet( xTask )
+#endif
+
+#ifndef traceRETURN_uxTaskPriorityGet
+    #define traceRETURN_uxTaskPriorityGet( uxReturn )
+#endif
+
+#ifndef traceENTER_uxTaskPriorityGetFromISR
+    #define traceENTER_uxTaskPriorityGetFromISR( xTask )
+#endif
+
+#ifndef traceRETURN_uxTaskPriorityGetFromISR
+    #define traceRETURN_uxTaskPriorityGetFromISR( uxReturn )
+#endif
+
+#ifndef traceENTER_uxTaskBasePriorityGet
+    #define traceENTER_uxTaskBasePriorityGet( xTask )
+#endif
+
+#ifndef traceRETURN_uxTaskBasePriorityGet
+    #define traceRETURN_uxTaskBasePriorityGet( uxReturn )
+#endif
+
+#ifndef traceENTER_uxTaskBasePriorityGetFromISR
+    #define traceENTER_uxTaskBasePriorityGetFromISR( xTask )
+#endif
+
+#ifndef traceRETURN_uxTaskBasePriorityGetFromISR
+    #define traceRETURN_uxTaskBasePriorityGetFromISR( uxReturn )
+#endif
+
+#ifndef traceENTER_vTaskPrioritySet
+    #define traceENTER_vTaskPrioritySet( xTask, uxNewPriority )
+#endif
+
+#ifndef traceRETURN_vTaskPrioritySet
+    #define traceRETURN_vTaskPrioritySet()
+#endif
+
+#ifndef traceENTER_vTaskCoreAffinitySet
+    #define traceENTER_vTaskCoreAffinitySet( xTask, uxCoreAffinityMask )
+#endif
+
+#ifndef traceRETURN_vTaskCoreAffinitySet
+    #define traceRETURN_vTaskCoreAffinitySet()
+#endif
+
+#ifndef traceENTER_vTaskCoreAffinityGet
+    #define traceENTER_vTaskCoreAffinityGet( xTask )
+#endif
+
+#ifndef traceRETURN_vTaskCoreAffinityGet
+    #define traceRETURN_vTaskCoreAffinityGet( uxCoreAffinityMask )
+#endif
+
+#ifndef traceENTER_vTaskPreemptionDisable
+    #define traceENTER_vTaskPreemptionDisable( xTask )
+#endif
+
+#ifndef traceRETURN_vTaskPreemptionDisable
+    #define traceRETURN_vTaskPreemptionDisable()
+#endif
+
+#ifndef traceENTER_vTaskPreemptionEnable
+    #define traceENTER_vTaskPreemptionEnable( xTask )
+#endif
+
+#ifndef traceRETURN_vTaskPreemptionEnable
+    #define traceRETURN_vTaskPreemptionEnable()
+#endif
+
+#ifndef traceENTER_vTaskSuspend
+    #define traceENTER_vTaskSuspend( xTaskToSuspend )
+#endif
+
+#ifndef traceRETURN_vTaskSuspend
+    #define traceRETURN_vTaskSuspend()
+#endif
+
+#ifndef traceENTER_vTaskResume
+    #define traceENTER_vTaskResume( xTaskToResume )
+#endif
+
+#ifndef traceRETURN_vTaskResume
+    #define traceRETURN_vTaskResume()
+#endif
+
+#ifndef traceENTER_xTaskResumeFromISR
+    #define traceENTER_xTaskResumeFromISR( xTaskToResume )
+#endif
+
+#ifndef traceRETURN_xTaskResumeFromISR
+    #define traceRETURN_xTaskResumeFromISR( xYieldRequired )
+#endif
+
+#ifndef traceENTER_vTaskStartScheduler
+    #define traceENTER_vTaskStartScheduler()
+#endif
+
+#ifndef traceRETURN_vTaskStartScheduler
+    #define traceRETURN_vTaskStartScheduler()
+#endif
+
+#ifndef traceENTER_vTaskEndScheduler
+    #define traceENTER_vTaskEndScheduler()
+#endif
+
+#ifndef traceRETURN_vTaskEndScheduler
+    #define traceRETURN_vTaskEndScheduler()
+#endif
+
+#ifndef traceENTER_vTaskSuspendAll
+    #define traceENTER_vTaskSuspendAll()
+#endif
+
+#ifndef traceRETURN_vTaskSuspendAll
+    #define traceRETURN_vTaskSuspendAll()
+#endif
+
+#ifndef traceENTER_xTaskResumeAll
+    #define traceENTER_xTaskResumeAll()
+#endif
+
+#ifndef traceRETURN_xTaskResumeAll
+    #define traceRETURN_xTaskResumeAll( xAlreadyYielded )
+#endif
+
+#ifndef traceENTER_xTaskGetTickCount
+    #define traceENTER_xTaskGetTickCount()
+#endif
+
+#ifndef traceRETURN_xTaskGetTickCount
+    #define traceRETURN_xTaskGetTickCount( xTicks )
+#endif
+
+#ifndef traceENTER_xTaskGetTickCountFromISR
+    #define traceENTER_xTaskGetTickCountFromISR()
+#endif
+
+#ifndef traceRETURN_xTaskGetTickCountFromISR
+    #define traceRETURN_xTaskGetTickCountFromISR( xReturn )
+#endif
+
+#ifndef traceENTER_uxTaskGetNumberOfTasks
+    #define traceENTER_uxTaskGetNumberOfTasks()
+#endif
+
+#ifndef traceRETURN_uxTaskGetNumberOfTasks
+    #define traceRETURN_uxTaskGetNumberOfTasks( uxCurrentNumberOfTasks )
+#endif
+
+#ifndef traceENTER_pcTaskGetName
+    #define traceENTER_pcTaskGetName( xTaskToQuery )
+#endif
+
+#ifndef traceRETURN_pcTaskGetName
+    #define traceRETURN_pcTaskGetName( pcTaskName )
+#endif
+
+#ifndef traceENTER_xTaskGetHandle
+    #define traceENTER_xTaskGetHandle( pcNameToQuery )
+#endif
+
+#ifndef traceRETURN_xTaskGetHandle
+    #define traceRETURN_xTaskGetHandle( pxTCB )
+#endif
+
+#ifndef traceENTER_xTaskGetStaticBuffers
+    #define traceENTER_xTaskGetStaticBuffers( xTask, ppuxStackBuffer, ppxTaskBuffer )
+#endif
+
+#ifndef traceRETURN_xTaskGetStaticBuffers
+    #define traceRETURN_xTaskGetStaticBuffers( xReturn )
+#endif
+
+#ifndef traceENTER_uxTaskGetSystemState
+    #define traceENTER_uxTaskGetSystemState( pxTaskStatusArray, uxArraySize, pulTotalRunTime )
+#endif
+
+#ifndef traceRETURN_uxTaskGetSystemState
+    #define traceRETURN_uxTaskGetSystemState( uxTask )
+#endif
+
+#if ( configNUMBER_OF_CORES == 1 )
+    #ifndef traceENTER_xTaskGetIdleTaskHandle
+        #define traceENTER_xTaskGetIdleTaskHandle()
+    #endif
+#endif
+
+#if ( configNUMBER_OF_CORES == 1 )
+    #ifndef traceRETURN_xTaskGetIdleTaskHandle
+        #define traceRETURN_xTaskGetIdleTaskHandle( xIdleTaskHandle )
+    #endif
+#endif
+
+#ifndef traceENTER_xTaskGetIdleTaskHandleForCore
+    #define traceENTER_xTaskGetIdleTaskHandleForCore( xCoreID )
+#endif
+
+#ifndef traceRETURN_xTaskGetIdleTaskHandleForCore
+    #define traceRETURN_xTaskGetIdleTaskHandleForCore( xIdleTaskHandle )
+#endif
+
+#ifndef traceENTER_vTaskStepTick
+    #define traceENTER_vTaskStepTick( xTicksToJump )
+#endif
+
+#ifndef traceRETURN_vTaskStepTick
+    #define traceRETURN_vTaskStepTick()
+#endif
+
+#ifndef traceENTER_xTaskCatchUpTicks
+    #define traceENTER_xTaskCatchUpTicks( xTicksToCatchUp )
+#endif
+
+#ifndef traceRETURN_xTaskCatchUpTicks
+    #define traceRETURN_xTaskCatchUpTicks( xYieldOccurred )
+#endif
+
+#ifndef traceENTER_xTaskAbortDelay
+    #define traceENTER_xTaskAbortDelay( xTask )
+#endif
+
+#ifndef traceRETURN_xTaskAbortDelay
+    #define traceRETURN_xTaskAbortDelay( xReturn )
+#endif
+
+#ifndef traceENTER_xTaskIncrementTick
+    #define traceENTER_xTaskIncrementTick()
+#endif
+
+#ifndef traceRETURN_xTaskIncrementTick
+    #define traceRETURN_xTaskIncrementTick( xSwitchRequired )
+#endif
+
+#ifndef traceENTER_vTaskSetApplicationTaskTag
+    #define traceENTER_vTaskSetApplicationTaskTag( xTask, pxHookFunction )
+#endif
+
+#ifndef traceRETURN_vTaskSetApplicationTaskTag
+    #define traceRETURN_vTaskSetApplicationTaskTag()
+#endif
+
+#ifndef traceENTER_xTaskGetApplicationTaskTag
+    #define traceENTER_xTaskGetApplicationTaskTag( xTask )
+#endif
+
+#ifndef traceRETURN_xTaskGetApplicationTaskTag
+    #define traceRETURN_xTaskGetApplicationTaskTag( xReturn )
+#endif
+
+#ifndef traceENTER_xTaskGetApplicationTaskTagFromISR
+    #define traceENTER_xTaskGetApplicationTaskTagFromISR( xTask )
+#endif
+
+#ifndef traceRETURN_xTaskGetApplicationTaskTagFromISR
+    #define traceRETURN_xTaskGetApplicationTaskTagFromISR( xReturn )
+#endif
+
+#ifndef traceENTER_xTaskCallApplicationTaskHook
+    #define traceENTER_xTaskCallApplicationTaskHook( xTask, pvParameter )
+#endif
+
+#ifndef traceRETURN_xTaskCallApplicationTaskHook
+    #define traceRETURN_xTaskCallApplicationTaskHook( xReturn )
+#endif
+
+#ifndef traceENTER_vTaskSwitchContext
+    #define traceENTER_vTaskSwitchContext()
+#endif
+
+#ifndef traceRETURN_vTaskSwitchContext
+    #define traceRETURN_vTaskSwitchContext()
+#endif
+
+#ifndef traceENTER_vTaskPlaceOnEventList
+    #define traceENTER_vTaskPlaceOnEventList( pxEventList, xTicksToWait )
+#endif
+
+#ifndef traceRETURN_vTaskPlaceOnEventList
+    #define traceRETURN_vTaskPlaceOnEventList()
+#endif
+
+#ifndef traceENTER_vTaskPlaceOnUnorderedEventList
+    #define traceENTER_vTaskPlaceOnUnorderedEventList( pxEventList, xItemValue, xTicksToWait )
+#endif
+
+#ifndef traceRETURN_vTaskPlaceOnUnorderedEventList
+    #define traceRETURN_vTaskPlaceOnUnorderedEventList()
+#endif
+
+#ifndef traceENTER_vTaskPlaceOnEventListRestricted
+    #define traceENTER_vTaskPlaceOnEventListRestricted( pxEventList, xTicksToWait, xWaitIndefinitely )
+#endif
+
+#ifndef traceRETURN_vTaskPlaceOnEventListRestricted
+    #define traceRETURN_vTaskPlaceOnEventListRestricted()
+#endif
+
+#ifndef traceENTER_xTaskRemoveFromEventList
+    #define traceENTER_xTaskRemoveFromEventList( pxEventList )
+#endif
+
+#ifndef traceRETURN_xTaskRemoveFromEventList
+    #define traceRETURN_xTaskRemoveFromEventList( xReturn )
+#endif
+
+#ifndef traceENTER_vTaskRemoveFromUnorderedEventList
+    #define traceENTER_vTaskRemoveFromUnorderedEventList( pxEventListItem, xItemValue )
+#endif
+
+#ifndef traceRETURN_vTaskRemoveFromUnorderedEventList
+    #define traceRETURN_vTaskRemoveFromUnorderedEventList()
+#endif
+
+#ifndef traceENTER_vTaskSetTimeOutState
+    #define traceENTER_vTaskSetTimeOutState( pxTimeOut )
+#endif
+
+#ifndef traceRETURN_vTaskSetTimeOutState
+    #define traceRETURN_vTaskSetTimeOutState()
+#endif
+
+#ifndef traceENTER_vTaskInternalSetTimeOutState
+    #define traceENTER_vTaskInternalSetTimeOutState( pxTimeOut )
+#endif
+
+#ifndef traceRETURN_vTaskInternalSetTimeOutState
+    #define traceRETURN_vTaskInternalSetTimeOutState()
+#endif
+
+#ifndef traceENTER_xTaskCheckForTimeOut
+    #define traceENTER_xTaskCheckForTimeOut( pxTimeOut, pxTicksToWait )
+#endif
+
+#ifndef traceRETURN_xTaskCheckForTimeOut
+    #define traceRETURN_xTaskCheckForTimeOut( xReturn )
+#endif
+
+#ifndef traceENTER_vTaskMissedYield
+    #define traceENTER_vTaskMissedYield()
+#endif
+
+#ifndef traceRETURN_vTaskMissedYield
+    #define traceRETURN_vTaskMissedYield()
+#endif
+
+#ifndef traceENTER_uxTaskGetTaskNumber
+    #define traceENTER_uxTaskGetTaskNumber( xTask )
+#endif
+
+#ifndef traceRETURN_uxTaskGetTaskNumber
+    #define traceRETURN_uxTaskGetTaskNumber( uxReturn )
+#endif
+
+#ifndef traceENTER_vTaskSetTaskNumber
+    #define traceENTER_vTaskSetTaskNumber( xTask, uxHandle )
+#endif
+
+#ifndef traceRETURN_vTaskSetTaskNumber
+    #define traceRETURN_vTaskSetTaskNumber()
+#endif
+
+#ifndef traceENTER_eTaskConfirmSleepModeStatus
+    #define traceENTER_eTaskConfirmSleepModeStatus()
+#endif
+
+#ifndef traceRETURN_eTaskConfirmSleepModeStatus
+    #define traceRETURN_eTaskConfirmSleepModeStatus( eReturn )
+#endif
+
+#ifndef traceENTER_vTaskSetThreadLocalStoragePointer
+    #define traceENTER_vTaskSetThreadLocalStoragePointer( xTaskToSet, xIndex, pvValue )
+#endif
+
+#ifndef traceRETURN_vTaskSetThreadLocalStoragePointer
+    #define traceRETURN_vTaskSetThreadLocalStoragePointer()
+#endif
+
+#ifndef traceENTER_pvTaskGetThreadLocalStoragePointer
+    #define traceENTER_pvTaskGetThreadLocalStoragePointer( xTaskToQuery, xIndex )
+#endif
+
+#ifndef traceRETURN_pvTaskGetThreadLocalStoragePointer
+    #define traceRETURN_pvTaskGetThreadLocalStoragePointer( pvReturn )
+#endif
+
+#ifndef traceENTER_vTaskAllocateMPURegions
+    #define traceENTER_vTaskAllocateMPURegions( xTaskToModify, pxRegions )
+#endif
+
+#ifndef traceRETURN_vTaskAllocateMPURegions
+    #define traceRETURN_vTaskAllocateMPURegions()
+#endif
+
+#ifndef traceENTER_vTaskGetInfo
+    #define traceENTER_vTaskGetInfo( xTask, pxTaskStatus, xGetFreeStackSpace, eState )
+#endif
+
+#ifndef traceRETURN_vTaskGetInfo
+    #define traceRETURN_vTaskGetInfo()
+#endif
+
+#ifndef traceENTER_uxTaskGetStackHighWaterMark2
+    #define traceENTER_uxTaskGetStackHighWaterMark2( xTask )
+#endif
+
+#ifndef traceRETURN_uxTaskGetStackHighWaterMark2
+    #define traceRETURN_uxTaskGetStackHighWaterMark2( uxReturn )
+#endif
+
+#ifndef traceENTER_uxTaskGetStackHighWaterMark
+    #define traceENTER_uxTaskGetStackHighWaterMark( xTask )
+#endif
+
+#ifndef traceRETURN_uxTaskGetStackHighWaterMark
+    #define traceRETURN_uxTaskGetStackHighWaterMark( uxReturn )
+#endif
+
+#ifndef traceENTER_xTaskGetCurrentTaskHandle
+    #define traceENTER_xTaskGetCurrentTaskHandle()
+#endif
+
+#ifndef traceRETURN_xTaskGetCurrentTaskHandle
+    #define traceRETURN_xTaskGetCurrentTaskHandle( xReturn )
+#endif
+
+#ifndef traceENTER_xTaskGetCurrentTaskHandleForCore
+    #define traceENTER_xTaskGetCurrentTaskHandleForCore( xCoreID )
+#endif
+
+#ifndef traceRETURN_xTaskGetCurrentTaskHandleForCore
+    #define traceRETURN_xTaskGetCurrentTaskHandleForCore( xReturn )
+#endif
+
+#ifndef traceENTER_xTaskGetSchedulerState
+    #define traceENTER_xTaskGetSchedulerState()
+#endif
+
+#ifndef traceRETURN_xTaskGetSchedulerState
+    #define traceRETURN_xTaskGetSchedulerState( xReturn )
+#endif
+
+#ifndef traceENTER_xTaskPriorityInherit
+    #define traceENTER_xTaskPriorityInherit( pxMutexHolder )
+#endif
+
+#ifndef traceRETURN_xTaskPriorityInherit
+    #define traceRETURN_xTaskPriorityInherit( xReturn )
+#endif
+
+#ifndef traceENTER_xTaskPriorityDisinherit
+    #define traceENTER_xTaskPriorityDisinherit( pxMutexHolder )
+#endif
+
+#ifndef traceRETURN_xTaskPriorityDisinherit
+    #define traceRETURN_xTaskPriorityDisinherit( xReturn )
+#endif
+
+#ifndef traceENTER_vTaskPriorityDisinheritAfterTimeout
+    #define traceENTER_vTaskPriorityDisinheritAfterTimeout( pxMutexHolder, uxHighestPriorityWaitingTask )
+#endif
+
+#ifndef traceRETURN_vTaskPriorityDisinheritAfterTimeout
+    #define traceRETURN_vTaskPriorityDisinheritAfterTimeout()
+#endif
+
+#ifndef traceENTER_vTaskYieldWithinAPI
+    #define traceENTER_vTaskYieldWithinAPI()
+#endif
+
+#ifndef traceRETURN_vTaskYieldWithinAPI
+    #define traceRETURN_vTaskYieldWithinAPI()
+#endif
+
+#ifndef traceENTER_vTaskEnterCritical
+    #define traceENTER_vTaskEnterCritical()
+#endif
+
+#ifndef traceRETURN_vTaskEnterCritical
+    #define traceRETURN_vTaskEnterCritical()
+#endif
+
+#ifndef traceENTER_vTaskEnterCriticalFromISR
+    #define traceENTER_vTaskEnterCriticalFromISR()
+#endif
+
+#ifndef traceRETURN_vTaskEnterCriticalFromISR
+    #define traceRETURN_vTaskEnterCriticalFromISR( uxSavedInterruptStatus )
+#endif
+
+#ifndef traceENTER_vTaskExitCritical
+    #define traceENTER_vTaskExitCritical()
+#endif
+
+#ifndef traceRETURN_vTaskExitCritical
+    #define traceRETURN_vTaskExitCritical()
+#endif
+
+#ifndef traceENTER_vTaskExitCriticalFromISR
+    #define traceENTER_vTaskExitCriticalFromISR( uxSavedInterruptStatus )
+#endif
+
+#ifndef traceRETURN_vTaskExitCriticalFromISR
+    #define traceRETURN_vTaskExitCriticalFromISR()
+#endif
+
+#ifndef traceENTER_vTaskListTasks
+    #define traceENTER_vTaskListTasks( pcWriteBuffer, uxBufferLength )
+#endif
+
+#ifndef traceRETURN_vTaskListTasks
+    #define traceRETURN_vTaskListTasks()
+#endif
+
+#ifndef traceENTER_vTaskGetRunTimeStatistics
+    #define traceENTER_vTaskGetRunTimeStatistics( pcWriteBuffer, uxBufferLength )
+#endif
+
+#ifndef traceRETURN_vTaskGetRunTimeStatistics
+    #define traceRETURN_vTaskGetRunTimeStatistics()
+#endif
+
+#ifndef traceENTER_uxTaskResetEventItemValue
+    #define traceENTER_uxTaskResetEventItemValue()
+#endif
+
+#ifndef traceRETURN_uxTaskResetEventItemValue
+    #define traceRETURN_uxTaskResetEventItemValue( uxReturn )
+#endif
+
+#ifndef traceENTER_pvTaskIncrementMutexHeldCount
+    #define traceENTER_pvTaskIncrementMutexHeldCount()
+#endif
+
+#ifndef traceRETURN_pvTaskIncrementMutexHeldCount
+    #define traceRETURN_pvTaskIncrementMutexHeldCount( pxTCB )
+#endif
+
+#ifndef traceENTER_ulTaskGenericNotifyTake
+    #define traceENTER_ulTaskGenericNotifyTake( uxIndexToWaitOn, xClearCountOnExit, xTicksToWait )
+#endif
+
+#ifndef traceRETURN_ulTaskGenericNotifyTake
+    #define traceRETURN_ulTaskGenericNotifyTake( ulReturn )
+#endif
+
+#ifndef traceENTER_xTaskGenericNotifyWait
+    #define traceENTER_xTaskGenericNotifyWait( uxIndexToWaitOn, ulBitsToClearOnEntry, ulBitsToClearOnExit, pulNotificationValue, xTicksToWait )
+#endif
+
+#ifndef traceRETURN_xTaskGenericNotifyWait
+    #define traceRETURN_xTaskGenericNotifyWait( xReturn )
+#endif
+
+#ifndef traceENTER_xTaskGenericNotify
+    #define traceENTER_xTaskGenericNotify( xTaskToNotify, uxIndexToNotify, ulValue, eAction, pulPreviousNotificationValue )
+#endif
+
+#ifndef traceRETURN_xTaskGenericNotify
+    #define traceRETURN_xTaskGenericNotify( xReturn )
+#endif
+
+#ifndef traceENTER_xTaskGenericNotifyFromISR
+    #define traceENTER_xTaskGenericNotifyFromISR( xTaskToNotify, uxIndexToNotify, ulValue, eAction, pulPreviousNotificationValue, pxHigherPriorityTaskWoken )
+#endif
+
+#ifndef traceRETURN_xTaskGenericNotifyFromISR
+    #define traceRETURN_xTaskGenericNotifyFromISR( xReturn )
+#endif
+
+#ifndef traceENTER_vTaskGenericNotifyGiveFromISR
+    #define traceENTER_vTaskGenericNotifyGiveFromISR( xTaskToNotify, uxIndexToNotify, pxHigherPriorityTaskWoken )
+#endif
+
+#ifndef traceRETURN_vTaskGenericNotifyGiveFromISR
+    #define traceRETURN_vTaskGenericNotifyGiveFromISR()
+#endif
+
+#ifndef traceENTER_xTaskGenericNotifyStateClear
+    #define traceENTER_xTaskGenericNotifyStateClear( xTask, uxIndexToClear )
+#endif
+
+#ifndef traceRETURN_xTaskGenericNotifyStateClear
+    #define traceRETURN_xTaskGenericNotifyStateClear( xReturn )
+#endif
+
+#ifndef traceENTER_ulTaskGenericNotifyValueClear
+    #define traceENTER_ulTaskGenericNotifyValueClear( xTask, uxIndexToClear, ulBitsToClear )
+#endif
+
+#ifndef traceRETURN_ulTaskGenericNotifyValueClear
+    #define traceRETURN_ulTaskGenericNotifyValueClear( ulReturn )
+#endif
+
+#ifndef traceENTER_ulTaskGetRunTimeCounter
+    #define traceENTER_ulTaskGetRunTimeCounter( xTask )
+#endif
+
+#ifndef traceRETURN_ulTaskGetRunTimeCounter
+    #define traceRETURN_ulTaskGetRunTimeCounter( ulRunTimeCounter )
+#endif
+
+#ifndef traceENTER_ulTaskGetRunTimePercent
+    #define traceENTER_ulTaskGetRunTimePercent( xTask )
+#endif
+
+#ifndef traceRETURN_ulTaskGetRunTimePercent
+    #define traceRETURN_ulTaskGetRunTimePercent( ulReturn )
+#endif
+
+#ifndef traceENTER_ulTaskGetIdleRunTimeCounter
+    #define traceENTER_ulTaskGetIdleRunTimeCounter()
+#endif
+
+#ifndef traceRETURN_ulTaskGetIdleRunTimeCounter
+    #define traceRETURN_ulTaskGetIdleRunTimeCounter( ulReturn )
+#endif
+
+#ifndef traceENTER_ulTaskGetIdleRunTimePercent
+    #define traceENTER_ulTaskGetIdleRunTimePercent()
+#endif
+
+#ifndef traceRETURN_ulTaskGetIdleRunTimePercent
+    #define traceRETURN_ulTaskGetIdleRunTimePercent( ulReturn )
+#endif
+
+#ifndef traceENTER_xTaskGetMPUSettings
+    #define traceENTER_xTaskGetMPUSettings( xTask )
+#endif
+
+#ifndef traceRETURN_xTaskGetMPUSettings
+    #define traceRETURN_xTaskGetMPUSettings( xMPUSettings )
+#endif
+
+#ifndef traceENTER_xStreamBufferGenericCreate
+    #define traceENTER_xStreamBufferGenericCreate( xBufferSizeBytes, xTriggerLevelBytes, xIsMessageBuffer, pxSendCompletedCallback, pxReceiveCompletedCallback )
+#endif
+
+#ifndef traceRETURN_xStreamBufferGenericCreate
+    #define traceRETURN_xStreamBufferGenericCreate( pvAllocatedMemory )
+#endif
+
+#ifndef traceENTER_xStreamBufferGenericCreateStatic
+    #define traceENTER_xStreamBufferGenericCreateStatic( xBufferSizeBytes, xTriggerLevelBytes, xIsMessageBuffer, pucStreamBufferStorageArea, pxStaticStreamBuffer, pxSendCompletedCallback, pxReceiveCompletedCallback )
+#endif
+
+#ifndef traceRETURN_xStreamBufferGenericCreateStatic
+    #define traceRETURN_xStreamBufferGenericCreateStatic( xReturn )
+#endif
+
+#ifndef traceENTER_xStreamBufferGetStaticBuffers
+    #define traceENTER_xStreamBufferGetStaticBuffers( xStreamBuffer, ppucStreamBufferStorageArea, ppxStaticStreamBuffer )
+#endif
+
+#ifndef traceRETURN_xStreamBufferGetStaticBuffers
+    #define traceRETURN_xStreamBufferGetStaticBuffers( xReturn )
+#endif
+
+#ifndef traceENTER_vStreamBufferDelete
+    #define traceENTER_vStreamBufferDelete( xStreamBuffer )
+#endif
+
+#ifndef traceRETURN_vStreamBufferDelete
+    #define traceRETURN_vStreamBufferDelete()
+#endif
+
+#ifndef traceENTER_xStreamBufferReset
+    #define traceENTER_xStreamBufferReset( xStreamBuffer )
+#endif
+
+#ifndef traceRETURN_xStreamBufferReset
+    #define traceRETURN_xStreamBufferReset( xReturn )
+#endif
+
+#ifndef traceENTER_xStreamBufferSetTriggerLevel
+    #define traceENTER_xStreamBufferSetTriggerLevel( xStreamBuffer, xTriggerLevel )
+#endif
+
+#ifndef traceRETURN_xStreamBufferSetTriggerLevel
+    #define traceRETURN_xStreamBufferSetTriggerLevel( xReturn )
+#endif
+
+#ifndef traceENTER_xStreamBufferSpacesAvailable
+    #define traceENTER_xStreamBufferSpacesAvailable( xStreamBuffer )
+#endif
+
+#ifndef traceRETURN_xStreamBufferSpacesAvailable
+    #define traceRETURN_xStreamBufferSpacesAvailable( xSpace )
+#endif
+
+#ifndef traceENTER_xStreamBufferBytesAvailable
+    #define traceENTER_xStreamBufferBytesAvailable( xStreamBuffer )
+#endif
+
+#ifndef traceRETURN_xStreamBufferBytesAvailable
+    #define traceRETURN_xStreamBufferBytesAvailable( xReturn )
+#endif
+
+#ifndef traceENTER_xStreamBufferSend
+    #define traceENTER_xStreamBufferSend( xStreamBuffer, pvTxData, xDataLengthBytes, xTicksToWait )
+#endif
+
+#ifndef traceRETURN_xStreamBufferSend
+    #define traceRETURN_xStreamBufferSend( xReturn )
+#endif
+
+#ifndef traceENTER_xStreamBufferSendFromISR
+    #define traceENTER_xStreamBufferSendFromISR( xStreamBuffer, pvTxData, xDataLengthBytes, pxHigherPriorityTaskWoken )
+#endif
+
+#ifndef traceRETURN_xStreamBufferSendFromISR
+    #define traceRETURN_xStreamBufferSendFromISR( xReturn )
+#endif
+
+#ifndef traceENTER_xStreamBufferReceive
+    #define traceENTER_xStreamBufferReceive( xStreamBuffer, pvRxData, xBufferLengthBytes, xTicksToWait )
+#endif
+
+#ifndef traceRETURN_xStreamBufferReceive
+    #define traceRETURN_xStreamBufferReceive( xReceivedLength )
+#endif
+
+#ifndef traceENTER_xStreamBufferNextMessageLengthBytes
+    #define traceENTER_xStreamBufferNextMessageLengthBytes( xStreamBuffer )
+#endif
+
+#ifndef traceRETURN_xStreamBufferNextMessageLengthBytes
+    #define traceRETURN_xStreamBufferNextMessageLengthBytes( xReturn )
+#endif
+
+#ifndef traceENTER_xStreamBufferReceiveFromISR
+    #define traceENTER_xStreamBufferReceiveFromISR( xStreamBuffer, pvRxData, xBufferLengthBytes, pxHigherPriorityTaskWoken )
+#endif
+
+#ifndef traceRETURN_xStreamBufferReceiveFromISR
+    #define traceRETURN_xStreamBufferReceiveFromISR( xReceivedLength )
+#endif
+
+#ifndef traceENTER_xStreamBufferIsEmpty
+    #define traceENTER_xStreamBufferIsEmpty( xStreamBuffer )
+#endif
+
+#ifndef traceRETURN_xStreamBufferIsEmpty
+    #define traceRETURN_xStreamBufferIsEmpty( xReturn )
+#endif
+
+#ifndef traceENTER_xStreamBufferIsFull
+    #define traceENTER_xStreamBufferIsFull( xStreamBuffer )
+#endif
+
+#ifndef traceRETURN_xStreamBufferIsFull
+    #define traceRETURN_xStreamBufferIsFull( xReturn )
+#endif
+
+#ifndef traceENTER_xStreamBufferSendCompletedFromISR
+    #define traceENTER_xStreamBufferSendCompletedFromISR( xStreamBuffer, pxHigherPriorityTaskWoken )
+#endif
+
+#ifndef traceRETURN_xStreamBufferSendCompletedFromISR
+    #define traceRETURN_xStreamBufferSendCompletedFromISR( xReturn )
+#endif
+
+#ifndef traceENTER_xStreamBufferReceiveCompletedFromISR
+    #define traceENTER_xStreamBufferReceiveCompletedFromISR( xStreamBuffer, pxHigherPriorityTaskWoken )
+#endif
+
+#ifndef traceRETURN_xStreamBufferReceiveCompletedFromISR
+    #define traceRETURN_xStreamBufferReceiveCompletedFromISR( xReturn )
+#endif
+
+#ifndef traceENTER_uxStreamBufferGetStreamBufferNumber
+    #define traceENTER_uxStreamBufferGetStreamBufferNumber( xStreamBuffer )
+#endif
+
+#ifndef traceRETURN_uxStreamBufferGetStreamBufferNumber
+    #define traceRETURN_uxStreamBufferGetStreamBufferNumber( uxStreamBufferNumber )
+#endif
+
+#ifndef traceENTER_vStreamBufferSetStreamBufferNumber
+    #define traceENTER_vStreamBufferSetStreamBufferNumber( xStreamBuffer, uxStreamBufferNumber )
+#endif
+
+#ifndef traceRETURN_vStreamBufferSetStreamBufferNumber
+    #define traceRETURN_vStreamBufferSetStreamBufferNumber()
+#endif
+
+#ifndef traceENTER_ucStreamBufferGetStreamBufferType
+    #define traceENTER_ucStreamBufferGetStreamBufferType( xStreamBuffer )
+#endif
+
+#ifndef traceRETURN_ucStreamBufferGetStreamBufferType
+    #define traceRETURN_ucStreamBufferGetStreamBufferType( ucStreamBufferType )
+#endif
+
+#ifndef traceENTER_vListInitialise
+    #define traceENTER_vListInitialise( pxList )
+#endif
+
+#ifndef traceRETURN_vListInitialise
+    #define traceRETURN_vListInitialise()
+#endif
+
+#ifndef traceENTER_vListInitialiseItem
+    #define traceENTER_vListInitialiseItem( pxItem )
+#endif
+
+#ifndef traceRETURN_vListInitialiseItem
+    #define traceRETURN_vListInitialiseItem()
+#endif
+
+#ifndef traceENTER_vListInsertEnd
+    #define traceENTER_vListInsertEnd( pxList, pxNewListItem )
+#endif
+
+#ifndef traceRETURN_vListInsertEnd
+    #define traceRETURN_vListInsertEnd()
+#endif
+
+#ifndef traceENTER_vListInsert
+    #define traceENTER_vListInsert( pxList, pxNewListItem )
+#endif
+
+#ifndef traceRETURN_vListInsert
+    #define traceRETURN_vListInsert()
+#endif
+
+#ifndef traceENTER_uxListRemove
+    #define traceENTER_uxListRemove( pxItemToRemove )
+#endif
+
+#ifndef traceRETURN_uxListRemove
+    #define traceRETURN_uxListRemove( uxNumberOfItems )
+#endif
+
+#ifndef traceENTER_xCoRoutineCreate
+    #define traceENTER_xCoRoutineCreate( pxCoRoutineCode, uxPriority, uxIndex )
+#endif
+
+#ifndef traceRETURN_xCoRoutineCreate
+    #define traceRETURN_xCoRoutineCreate( xReturn )
+#endif
+
+#ifndef traceENTER_vCoRoutineAddToDelayedList
+    #define traceENTER_vCoRoutineAddToDelayedList( xTicksToDelay, pxEventList )
+#endif
+
+#ifndef traceRETURN_vCoRoutineAddToDelayedList
+    #define traceRETURN_vCoRoutineAddToDelayedList()
+#endif
+
+#ifndef traceENTER_vCoRoutineSchedule
+    #define traceENTER_vCoRoutineSchedule()
+#endif
+
+#ifndef traceRETURN_vCoRoutineSchedule
+    #define traceRETURN_vCoRoutineSchedule()
+#endif
+
+#ifndef traceENTER_xCoRoutineRemoveFromEventList
+    #define traceENTER_xCoRoutineRemoveFromEventList( pxEventList )
+#endif
+
+#ifndef traceRETURN_xCoRoutineRemoveFromEventList
+    #define traceRETURN_xCoRoutineRemoveFromEventList( xReturn )
 #endif
 
 #ifndef configGENERATE_RUN_TIME_STATS
@@ -934,6 +2707,10 @@
     #define configAPPLICATION_ALLOCATED_HEAP    0
 #endif
 
+#ifndef configENABLE_HEAP_PROTECTOR
+    #define configENABLE_HEAP_PROTECTOR    0
+#endif
+
 #ifndef configUSE_TASK_NOTIFICATIONS
     #define configUSE_TASK_NOTIFICATIONS    1
 #endif
@@ -965,6 +2742,10 @@
     #define configSUPPORT_STATIC_ALLOCATION    0
 #endif
 
+#ifndef configKERNEL_PROVIDED_STATIC_MEMORY
+    #define configKERNEL_PROVIDED_STATIC_MEMORY    0
+#endif
+
 #ifndef configSUPPORT_DYNAMIC_ALLOCATION
     /* Defaults to 1 for backward compatibility. */
     #define configSUPPORT_DYNAMIC_ALLOCATION    1
@@ -978,6 +2759,10 @@
     #if ( ( configUSE_TRACE_FACILITY != 1 ) && ( configGENERATE_RUN_TIME_STATS != 1 ) )
         #error configUSE_STATS_FORMATTING_FUNCTIONS is 1 but the functions it enables are not used because neither configUSE_TRACE_FACILITY or configGENERATE_RUN_TIME_STATS are 1.  Set configUSE_STATS_FORMATTING_FUNCTIONS to 0 in FreeRTOSConfig.h.
     #endif
+#endif
+
+#ifndef configSTATS_BUFFER_MAX_LENGTH
+    #define configSTATS_BUFFER_MAX_LENGTH    0xFFFF
 #endif
 
 #ifndef configSTACK_DEPTH_TYPE
@@ -1010,6 +2795,26 @@
 
 #if ( ( configUSE_RECURSIVE_MUTEXES == 1 ) && ( configUSE_MUTEXES != 1 ) )
     #error configUSE_MUTEXES must be set to 1 to use recursive mutexes
+#endif
+
+#if ( ( configRUN_MULTIPLE_PRIORITIES == 0 ) && ( configUSE_TASK_PREEMPTION_DISABLE != 0 ) )
+    #error configRUN_MULTIPLE_PRIORITIES must be set to 1 to use task preemption disable
+#endif
+
+#if ( ( configUSE_PREEMPTION == 0 ) && ( configUSE_TASK_PREEMPTION_DISABLE != 0 ) )
+    #error configUSE_PREEMPTION must be set to 1 to use task preemption disable
+#endif
+
+#if ( ( configNUMBER_OF_CORES == 1 ) && ( configUSE_TASK_PREEMPTION_DISABLE != 0 ) )
+    #error configUSE_TASK_PREEMPTION_DISABLE is not supported in single core FreeRTOS
+#endif
+
+#if ( ( configNUMBER_OF_CORES == 1 ) && ( configUSE_CORE_AFFINITY != 0 ) )
+    #error configUSE_CORE_AFFINITY is not supported in single core FreeRTOS
+#endif
+
+#if ( ( configNUMBER_OF_CORES > 1 ) && ( configUSE_PORT_OPTIMISED_TASK_SELECTION != 0 ) )
+    #error configUSE_PORT_OPTIMISED_TASK_SELECTION is not supported in SMP FreeRTOS
 #endif
 
 #ifndef configINITIAL_TICK_COUNT
@@ -1150,6 +2955,11 @@
     #define configRUN_ADDITIONAL_TESTS    0
 #endif
 
+/* The following config allows infinite loop control. For example, control the
+ * infinite loop in idle task function when performing unit tests. */
+#ifndef configCONTROL_INFINITE_LOOP
+    #define configCONTROL_INFINITE_LOOP()
+#endif
 
 /* Sometimes the FreeRTOSConfig.h settings only allow a task to be created using
  * dynamically allocated RAM, in which case when any task is deleted it is known
@@ -1268,10 +3078,20 @@
     #if ( portUSING_MPU_WRAPPERS == 1 )
         xMPU_SETTINGS xDummy2;
     #endif
+    #if ( configUSE_CORE_AFFINITY == 1 ) && ( configNUMBER_OF_CORES > 1 )
+        UBaseType_t uxDummy26;
+    #endif
     StaticListItem_t xDummy3[ 2 ];
     UBaseType_t uxDummy5;
     void * pxDummy6;
+    #if ( configNUMBER_OF_CORES > 1 )
+        BaseType_t xDummy23;
+        UBaseType_t uxDummy24;
+    #endif
     uint8_t ucDummy7[ configMAX_TASK_NAME_LEN ];
+    #if ( configUSE_TASK_PREEMPTION_DISABLE == 1 )
+        BaseType_t xDummy25;
+    #endif
     #if ( ( portSTACK_GROWTH > 0 ) || ( configRECORD_STACK_HIGH_ADDRESS == 1 ) )
         void * pxDummy8;
     #endif
@@ -1293,7 +3113,7 @@
     #if ( configGENERATE_RUN_TIME_STATS == 1 )
         configRUN_TIME_COUNTER_TYPE ulDummy16;
     #endif
-    #if ( ( configUSE_NEWLIB_REENTRANT == 1 ) || ( configUSE_C_RUNTIME_TLS_SUPPORT == 1 ) )
+    #if ( configUSE_C_RUNTIME_TLS_SUPPORT == 1 )
         configTLS_BLOCK_TYPE xDummy17;
     #endif
     #if ( configUSE_TASK_NOTIFICATIONS == 1 )
@@ -1446,3267 +3266,4 @@
 #endif
 /* *INDENT-ON* */
 
-#endif /* INC_FREERTOS_H */
-=======
-/*
- * FreeRTOS Kernel V11.0.1
- * Copyright (C) 2021 Amazon.com, Inc. or its affiliates.  All Rights Reserved.
- *
- * SPDX-License-Identifier: MIT
- *
- * Permission is hereby granted, free of charge, to any person obtaining a copy of
- * this software and associated documentation files (the "Software"), to deal in
- * the Software without restriction, including without limitation the rights to
- * use, copy, modify, merge, publish, distribute, sublicense, and/or sell copies of
- * the Software, and to permit persons to whom the Software is furnished to do so,
- * subject to the following conditions:
- *
- * The above copyright notice and this permission notice shall be included in all
- * copies or substantial portions of the Software.
- *
- * THE SOFTWARE IS PROVIDED "AS IS", WITHOUT WARRANTY OF ANY KIND, EXPRESS OR
- * IMPLIED, INCLUDING BUT NOT LIMITED TO THE WARRANTIES OF MERCHANTABILITY, FITNESS
- * FOR A PARTICULAR PURPOSE AND NONINFRINGEMENT. IN NO EVENT SHALL THE AUTHORS OR
- * COPYRIGHT HOLDERS BE LIABLE FOR ANY CLAIM, DAMAGES OR OTHER LIABILITY, WHETHER
- * IN AN ACTION OF CONTRACT, TORT OR OTHERWISE, ARISING FROM, OUT OF OR IN
- * CONNECTION WITH THE SOFTWARE OR THE USE OR OTHER DEALINGS IN THE SOFTWARE.
- *
- * https://www.FreeRTOS.org
- * https://github.com/FreeRTOS
- *
- */
-
-#ifndef INC_FREERTOS_H
-#define INC_FREERTOS_H
-
-/*
- * Include the generic headers required for the FreeRTOS port being used.
- */
-#include <stddef.h>
-
-/*
- * If stdint.h cannot be located then:
- *   + If using GCC ensure the -nostdint options is *not* being used.
- *   + Ensure the project's include path includes the directory in which your
- *     compiler stores stdint.h.
- *   + Set any compiler options necessary for it to support C99, as technically
- *     stdint.h is only mandatory with C99 (FreeRTOS does not require C99 in any
- *     other way).
- *   + The FreeRTOS download includes a simple stdint.h definition that can be
- *     used in cases where none is provided by the compiler.  The files only
- *     contains the typedefs required to build FreeRTOS.  Read the instructions
- *     in FreeRTOS/source/stdint.readme for more information.
- */
-#include <stdint.h> /* READ COMMENT ABOVE. */
-
-/* *INDENT-OFF* */
-#ifdef __cplusplus
-    extern "C" {
-#endif
-/* *INDENT-ON* */
-
-/* Acceptable values for configTICK_TYPE_WIDTH_IN_BITS. */
-#define TICK_TYPE_WIDTH_16_BITS    0
-#define TICK_TYPE_WIDTH_32_BITS    1
-#define TICK_TYPE_WIDTH_64_BITS    2
-
-/* Application specific configuration options. */
-#include "FreeRTOSConfig.h"
-
-#if !defined( configUSE_16_BIT_TICKS ) && !defined( configTICK_TYPE_WIDTH_IN_BITS )
-    #error Missing definition:  One of configUSE_16_BIT_TICKS and configTICK_TYPE_WIDTH_IN_BITS must be defined in FreeRTOSConfig.h.  See the Configuration section of the FreeRTOS API documentation for details.
-#endif
-
-#if defined( configUSE_16_BIT_TICKS ) && defined( configTICK_TYPE_WIDTH_IN_BITS )
-    #error Only one of configUSE_16_BIT_TICKS and configTICK_TYPE_WIDTH_IN_BITS must be defined in FreeRTOSConfig.h.  See the Configuration section of the FreeRTOS API documentation for details.
-#endif
-
-/* Define configTICK_TYPE_WIDTH_IN_BITS according to the
- * value of configUSE_16_BIT_TICKS for backward compatibility. */
-#ifndef configTICK_TYPE_WIDTH_IN_BITS
-    #if ( configUSE_16_BIT_TICKS == 1 )
-        #define configTICK_TYPE_WIDTH_IN_BITS    TICK_TYPE_WIDTH_16_BITS
-    #else
-        #define configTICK_TYPE_WIDTH_IN_BITS    TICK_TYPE_WIDTH_32_BITS
-    #endif
-#endif
-
-/* Set configUSE_MPU_WRAPPERS_V1 to 1 to use MPU wrappers v1. */
-#ifndef configUSE_MPU_WRAPPERS_V1
-    #define configUSE_MPU_WRAPPERS_V1    0
-#endif
-
-/* Set configENABLE_ACCESS_CONTROL_LIST to 1 to enable access control list support. */
-#ifndef configENABLE_ACCESS_CONTROL_LIST
-    #define configENABLE_ACCESS_CONTROL_LIST    0
-#endif
-
-/* Set default value of configNUMBER_OF_CORES to 1 to use single core FreeRTOS. */
-#ifndef configNUMBER_OF_CORES
-    #define configNUMBER_OF_CORES    1
-#endif
-
-/* Basic FreeRTOS definitions. */
-#include "projdefs.h"
-
-/* Definitions specific to the port being used. */
-#include "portable.h"
-
-/* Must be defaulted before configUSE_NEWLIB_REENTRANT is used below. */
-#ifndef configUSE_NEWLIB_REENTRANT
-    #define configUSE_NEWLIB_REENTRANT    0
-#endif
-
-/* Required if struct _reent is used. */
-#if ( configUSE_NEWLIB_REENTRANT == 1 )
-
-    #include "newlib-freertos.h"
-
-#endif /* if ( configUSE_NEWLIB_REENTRANT == 1 ) */
-
-/* Must be defaulted before configUSE_PICOLIBC_TLS is used below. */
-#ifndef configUSE_PICOLIBC_TLS
-    #define configUSE_PICOLIBC_TLS    0
-#endif
-
-#if ( configUSE_PICOLIBC_TLS == 1 )
-
-    #include "picolibc-freertos.h"
-
-#endif /* if ( configUSE_PICOLIBC_TLS == 1 ) */
-
-#ifndef configUSE_C_RUNTIME_TLS_SUPPORT
-    #define configUSE_C_RUNTIME_TLS_SUPPORT    0
-#endif
-
-#if ( configUSE_C_RUNTIME_TLS_SUPPORT == 1 )
-
-    #ifndef configTLS_BLOCK_TYPE
-        #error Missing definition:  configTLS_BLOCK_TYPE must be defined in FreeRTOSConfig.h when configUSE_C_RUNTIME_TLS_SUPPORT is set to 1.
-    #endif
-
-    #ifndef configINIT_TLS_BLOCK
-        #error Missing definition:  configINIT_TLS_BLOCK must be defined in FreeRTOSConfig.h when configUSE_C_RUNTIME_TLS_SUPPORT is set to 1.
-    #endif
-
-    #ifndef configSET_TLS_BLOCK
-        #error Missing definition:  configSET_TLS_BLOCK must be defined in FreeRTOSConfig.h when configUSE_C_RUNTIME_TLS_SUPPORT is set to 1.
-    #endif
-
-    #ifndef configDEINIT_TLS_BLOCK
-        #error Missing definition:  configDEINIT_TLS_BLOCK must be defined in FreeRTOSConfig.h when configUSE_C_RUNTIME_TLS_SUPPORT is set to 1.
-    #endif
-#endif /* if ( configUSE_C_RUNTIME_TLS_SUPPORT == 1 ) */
-
-/*
- * Check all the required application specific macros have been defined.
- * These macros are application specific and (as downloaded) are defined
- * within FreeRTOSConfig.h.
- */
-
-#ifndef configMINIMAL_STACK_SIZE
-    #error Missing definition:  configMINIMAL_STACK_SIZE must be defined in FreeRTOSConfig.h.  configMINIMAL_STACK_SIZE defines the size (in words) of the stack allocated to the idle task.  Refer to the demo project provided for your port for a suitable value.
-#endif
-
-#ifndef configMAX_PRIORITIES
-    #error Missing definition:  configMAX_PRIORITIES must be defined in FreeRTOSConfig.h.  See the Configuration section of the FreeRTOS API documentation for details.
-#endif
-
-#if configMAX_PRIORITIES < 1
-    #error configMAX_PRIORITIES must be defined to be greater than or equal to 1.
-#endif
-
-#ifndef configUSE_PREEMPTION
-    #error Missing definition:  configUSE_PREEMPTION must be defined in FreeRTOSConfig.h as either 1 or 0.  See the Configuration section of the FreeRTOS API documentation for details.
-#endif
-
-#ifndef configUSE_IDLE_HOOK
-    #error Missing definition:  configUSE_IDLE_HOOK must be defined in FreeRTOSConfig.h as either 1 or 0.  See the Configuration section of the FreeRTOS API documentation for details.
-#endif
-
-#if ( configNUMBER_OF_CORES > 1 )
-    #ifndef configUSE_PASSIVE_IDLE_HOOK
-        #error Missing definition:  configUSE_PASSIVE_IDLE_HOOK must be defined in FreeRTOSConfig.h as either 1 or 0.  See the Configuration section of the FreeRTOS API documentation for details.
-    #endif
-#endif
-
-#ifndef configUSE_TICK_HOOK
-    #error Missing definition:  configUSE_TICK_HOOK must be defined in FreeRTOSConfig.h as either 1 or 0.  See the Configuration section of the FreeRTOS API documentation for details.
-#endif
-
-#if ( ( configTICK_TYPE_WIDTH_IN_BITS != TICK_TYPE_WIDTH_16_BITS ) && \
-    ( configTICK_TYPE_WIDTH_IN_BITS != TICK_TYPE_WIDTH_32_BITS ) &&   \
-    ( configTICK_TYPE_WIDTH_IN_BITS != TICK_TYPE_WIDTH_64_BITS ) )
-    #error Macro configTICK_TYPE_WIDTH_IN_BITS is defined to incorrect value.  See the Configuration section of the FreeRTOS API documentation for details.
-#endif
-
-#ifndef configUSE_CO_ROUTINES
-    #define configUSE_CO_ROUTINES    0
-#endif
-
-#ifndef INCLUDE_vTaskPrioritySet
-    #define INCLUDE_vTaskPrioritySet    0
-#endif
-
-#ifndef INCLUDE_uxTaskPriorityGet
-    #define INCLUDE_uxTaskPriorityGet    0
-#endif
-
-#ifndef INCLUDE_vTaskDelete
-    #define INCLUDE_vTaskDelete    0
-#endif
-
-#ifndef INCLUDE_vTaskSuspend
-    #define INCLUDE_vTaskSuspend    0
-#endif
-
-#ifdef INCLUDE_xTaskDelayUntil
-    #ifdef INCLUDE_vTaskDelayUntil
-
-/* INCLUDE_vTaskDelayUntil was replaced by INCLUDE_xTaskDelayUntil.  Backward
- * compatibility is maintained if only one or the other is defined, but
- * there is a conflict if both are defined. */
-        #error INCLUDE_vTaskDelayUntil and INCLUDE_xTaskDelayUntil are both defined.  INCLUDE_vTaskDelayUntil is no longer required and should be removed
-    #endif
-#endif
-
-#ifndef INCLUDE_xTaskDelayUntil
-    #ifdef INCLUDE_vTaskDelayUntil
-
-/* If INCLUDE_vTaskDelayUntil is set but INCLUDE_xTaskDelayUntil is not then
- * the project's FreeRTOSConfig.h probably pre-dates the introduction of
- * xTaskDelayUntil and setting INCLUDE_xTaskDelayUntil to whatever
- * INCLUDE_vTaskDelayUntil is set to will ensure backward compatibility.
- */
-        #define INCLUDE_xTaskDelayUntil    INCLUDE_vTaskDelayUntil
-    #endif
-#endif
-
-#ifndef INCLUDE_xTaskDelayUntil
-    #define INCLUDE_xTaskDelayUntil    0
-#endif
-
-#ifndef INCLUDE_vTaskDelay
-    #define INCLUDE_vTaskDelay    0
-#endif
-
-#ifndef INCLUDE_xTaskGetIdleTaskHandle
-    #define INCLUDE_xTaskGetIdleTaskHandle    0
-#endif
-
-#ifndef INCLUDE_xTaskAbortDelay
-    #define INCLUDE_xTaskAbortDelay    0
-#endif
-
-#ifndef INCLUDE_xQueueGetMutexHolder
-    #define INCLUDE_xQueueGetMutexHolder    0
-#endif
-
-#ifndef INCLUDE_xSemaphoreGetMutexHolder
-    #define INCLUDE_xSemaphoreGetMutexHolder    INCLUDE_xQueueGetMutexHolder
-#endif
-
-#ifndef INCLUDE_xTaskGetHandle
-    #define INCLUDE_xTaskGetHandle    0
-#endif
-
-#ifndef INCLUDE_uxTaskGetStackHighWaterMark
-    #define INCLUDE_uxTaskGetStackHighWaterMark    0
-#endif
-
-#ifndef INCLUDE_uxTaskGetStackHighWaterMark2
-    #define INCLUDE_uxTaskGetStackHighWaterMark2    0
-#endif
-
-#ifndef INCLUDE_eTaskGetState
-    #define INCLUDE_eTaskGetState    0
-#endif
-
-#ifndef INCLUDE_xTaskResumeFromISR
-    #define INCLUDE_xTaskResumeFromISR    1
-#endif
-
-#ifndef INCLUDE_xTimerPendFunctionCall
-    #define INCLUDE_xTimerPendFunctionCall    0
-#endif
-
-#ifndef INCLUDE_xTaskGetSchedulerState
-    #define INCLUDE_xTaskGetSchedulerState    0
-#endif
-
-#ifndef INCLUDE_xTaskGetCurrentTaskHandle
-    #define INCLUDE_xTaskGetCurrentTaskHandle    1
-#endif
-
-#if configUSE_CO_ROUTINES != 0
-    #ifndef configMAX_CO_ROUTINE_PRIORITIES
-        #error configMAX_CO_ROUTINE_PRIORITIES must be greater than or equal to 1.
-    #endif
-#endif
-
-#ifndef configUSE_DAEMON_TASK_STARTUP_HOOK
-    #define configUSE_DAEMON_TASK_STARTUP_HOOK    0
-#endif
-
-#ifndef configUSE_APPLICATION_TASK_TAG
-    #define configUSE_APPLICATION_TASK_TAG    0
-#endif
-
-#ifndef configNUM_THREAD_LOCAL_STORAGE_POINTERS
-    #define configNUM_THREAD_LOCAL_STORAGE_POINTERS    0
-#endif
-
-#ifndef configUSE_RECURSIVE_MUTEXES
-    #define configUSE_RECURSIVE_MUTEXES    0
-#endif
-
-#ifndef configUSE_MUTEXES
-    #define configUSE_MUTEXES    0
-#endif
-
-#ifndef configUSE_TIMERS
-    #define configUSE_TIMERS    0
-#endif
-
-#ifndef configUSE_COUNTING_SEMAPHORES
-    #define configUSE_COUNTING_SEMAPHORES    0
-#endif
-
-#ifndef configUSE_TASK_PREEMPTION_DISABLE
-    #define configUSE_TASK_PREEMPTION_DISABLE    0
-#endif
-
-#ifndef configUSE_ALTERNATIVE_API
-    #define configUSE_ALTERNATIVE_API    0
-#endif
-
-#ifndef portCRITICAL_NESTING_IN_TCB
-    #define portCRITICAL_NESTING_IN_TCB    0
-#endif
-
-#ifndef configMAX_TASK_NAME_LEN
-    #define configMAX_TASK_NAME_LEN    16
-#endif
-
-#ifndef configIDLE_SHOULD_YIELD
-    #define configIDLE_SHOULD_YIELD    1
-#endif
-
-#if configMAX_TASK_NAME_LEN < 1
-    #error configMAX_TASK_NAME_LEN must be set to a minimum of 1 in FreeRTOSConfig.h
-#endif
-
-#ifndef configASSERT
-    #define configASSERT( x )
-    #define configASSERT_DEFINED    0
-#else
-    #define configASSERT_DEFINED    1
-#endif
-
-/* configPRECONDITION should be defined as configASSERT.
- * The CBMC proofs need a way to track assumptions and assertions.
- * A configPRECONDITION statement should express an implicit invariant or
- * assumption made.  A configASSERT statement should express an invariant that must
- * hold explicit before calling the code. */
-#ifndef configPRECONDITION
-    #define configPRECONDITION( X )    configASSERT( X )
-    #define configPRECONDITION_DEFINED    0
-#else
-    #define configPRECONDITION_DEFINED    1
-#endif
-
-#ifndef configCHECK_HANDLER_INSTALLATION
-    #define configCHECK_HANDLER_INSTALLATION    1
-#else
-
-/* The application has explicitly defined configCHECK_HANDLER_INSTALLATION
- * to 1. The checks requires configASSERT() to be defined. */
-    #if ( ( configCHECK_HANDLER_INSTALLATION == 1 ) && ( configASSERT_DEFINED == 0 ) )
-        #error You must define configASSERT() when configCHECK_HANDLER_INSTALLATION is 1.
-    #endif
-#endif
-
-#ifndef portMEMORY_BARRIER
-    #define portMEMORY_BARRIER()
-#endif
-
-#ifndef portSOFTWARE_BARRIER
-    #define portSOFTWARE_BARRIER()
-#endif
-
-#ifndef configRUN_MULTIPLE_PRIORITIES
-    #define configRUN_MULTIPLE_PRIORITIES    0
-#endif
-
-#ifndef portGET_CORE_ID
-
-    #if ( configNUMBER_OF_CORES == 1 )
-        #define portGET_CORE_ID()    0
-    #else
-        #error configNUMBER_OF_CORES is set to more than 1 then portGET_CORE_ID must also be defined.
-    #endif /* configNUMBER_OF_CORES */
-
-#endif /* portGET_CORE_ID */
-
-#ifndef portYIELD_CORE
-
-    #if ( configNUMBER_OF_CORES == 1 )
-        #define portYIELD_CORE( x )    portYIELD()
-    #else
-        #error configNUMBER_OF_CORES is set to more than 1 then portYIELD_CORE must also be defined.
-    #endif /* configNUMBER_OF_CORES */
-
-#endif /* portYIELD_CORE */
-
-#ifndef portSET_INTERRUPT_MASK
-
-    #if ( configNUMBER_OF_CORES > 1 )
-        #error portSET_INTERRUPT_MASK is required in SMP
-    #endif
-
-#endif /* portSET_INTERRUPT_MASK */
-
-#ifndef portCLEAR_INTERRUPT_MASK
-
-    #if ( configNUMBER_OF_CORES > 1 )
-        #error portCLEAR_INTERRUPT_MASK is required in SMP
-    #endif
-
-#endif /* portCLEAR_INTERRUPT_MASK */
-
-#ifndef portRELEASE_TASK_LOCK
-
-    #if ( configNUMBER_OF_CORES == 1 )
-        #define portRELEASE_TASK_LOCK()
-    #else
-        #error portRELEASE_TASK_LOCK is required in SMP
-    #endif
-
-#endif /* portRELEASE_TASK_LOCK */
-
-#ifndef portGET_TASK_LOCK
-
-    #if ( configNUMBER_OF_CORES == 1 )
-        #define portGET_TASK_LOCK()
-    #else
-        #error portGET_TASK_LOCK is required in SMP
-    #endif
-
-#endif /* portGET_TASK_LOCK */
-
-#ifndef portRELEASE_ISR_LOCK
-
-    #if ( configNUMBER_OF_CORES == 1 )
-        #define portRELEASE_ISR_LOCK()
-    #else
-        #error portRELEASE_ISR_LOCK is required in SMP
-    #endif
-
-#endif /* portRELEASE_ISR_LOCK */
-
-#ifndef portGET_ISR_LOCK
-
-    #if ( configNUMBER_OF_CORES == 1 )
-        #define portGET_ISR_LOCK()
-    #else
-        #error portGET_ISR_LOCK is required in SMP
-    #endif
-
-#endif /* portGET_ISR_LOCK */
-
-#ifndef portENTER_CRITICAL_FROM_ISR
-
-    #if ( configNUMBER_OF_CORES > 1 )
-        #error portENTER_CRITICAL_FROM_ISR is required in SMP
-    #endif
-
-#endif
-
-#ifndef portEXIT_CRITICAL_FROM_ISR
-
-    #if ( configNUMBER_OF_CORES > 1 )
-        #error portEXIT_CRITICAL_FROM_ISR is required in SMP
-    #endif
-
-#endif
-
-#ifndef configUSE_CORE_AFFINITY
-    #define configUSE_CORE_AFFINITY    0
-#endif /* configUSE_CORE_AFFINITY */
-
-#ifndef configUSE_PASSIVE_IDLE_HOOK
-    #define configUSE_PASSIVE_IDLE_HOOK    0
-#endif /* configUSE_PASSIVE_IDLE_HOOK */
-
-/* The timers module relies on xTaskGetSchedulerState(). */
-#if configUSE_TIMERS == 1
-
-    #ifndef configTIMER_TASK_PRIORITY
-        #error If configUSE_TIMERS is set to 1 then configTIMER_TASK_PRIORITY must also be defined.
-    #endif /* configTIMER_TASK_PRIORITY */
-
-    #ifndef configTIMER_QUEUE_LENGTH
-        #error If configUSE_TIMERS is set to 1 then configTIMER_QUEUE_LENGTH must also be defined.
-    #endif /* configTIMER_QUEUE_LENGTH */
-
-    #ifndef configTIMER_TASK_STACK_DEPTH
-        #error If configUSE_TIMERS is set to 1 then configTIMER_TASK_STACK_DEPTH must also be defined.
-    #endif /* configTIMER_TASK_STACK_DEPTH */
-
-    #ifndef portTIMER_CALLBACK_ATTRIBUTE
-        #define portTIMER_CALLBACK_ATTRIBUTE
-    #endif /* portTIMER_CALLBACK_ATTRIBUTE */
-
-#endif /* configUSE_TIMERS */
-
-#ifndef portSET_INTERRUPT_MASK_FROM_ISR
-    #define portSET_INTERRUPT_MASK_FROM_ISR()    0
-#endif
-
-#ifndef portCLEAR_INTERRUPT_MASK_FROM_ISR
-    #define portCLEAR_INTERRUPT_MASK_FROM_ISR( uxSavedStatusValue )    ( void ) ( uxSavedStatusValue )
-#endif
-
-#ifndef portCLEAN_UP_TCB
-    #define portCLEAN_UP_TCB( pxTCB )    ( void ) ( pxTCB )
-#endif
-
-#ifndef portPRE_TASK_DELETE_HOOK
-    #define portPRE_TASK_DELETE_HOOK( pvTaskToDelete, pxYieldPending )
-#endif
-
-#ifndef portSETUP_TCB
-    #define portSETUP_TCB( pxTCB )    ( void ) ( pxTCB )
-#endif
-
-#ifndef portTASK_SWITCH_HOOK
-    #define portTASK_SWITCH_HOOK( pxTCB )    ( void ) ( pxTCB )
-#endif
-
-#ifndef configQUEUE_REGISTRY_SIZE
-    #define configQUEUE_REGISTRY_SIZE    0U
-#endif
-
-#if ( configQUEUE_REGISTRY_SIZE < 1 )
-    #define vQueueAddToRegistry( xQueue, pcName )
-    #define vQueueUnregisterQueue( xQueue )
-    #define pcQueueGetName( xQueue )
-#endif
-
-#ifndef configUSE_MINI_LIST_ITEM
-    #define configUSE_MINI_LIST_ITEM    1
-#endif
-
-#ifndef portPOINTER_SIZE_TYPE
-    #define portPOINTER_SIZE_TYPE    uint32_t
-#endif
-
-/* Remove any unused trace macros. */
-#ifndef traceSTART
-
-/* Used to perform any necessary initialisation - for example, open a file
- * into which trace is to be written. */
-    #define traceSTART()
-#endif
-
-#ifndef traceEND
-
-/* Use to close a trace, for example close a file into which trace has been
- * written. */
-    #define traceEND()
-#endif
-
-#ifndef traceTASK_SWITCHED_IN
-
-/* Called after a task has been selected to run.  pxCurrentTCB holds a pointer
- * to the task control block of the selected task. */
-    #define traceTASK_SWITCHED_IN()
-#endif
-
-#ifndef traceINCREASE_TICK_COUNT
-
-/* Called before stepping the tick count after waking from tickless idle
- * sleep. */
-    #define traceINCREASE_TICK_COUNT( x )
-#endif
-
-#ifndef traceLOW_POWER_IDLE_BEGIN
-    /* Called immediately before entering tickless idle. */
-    #define traceLOW_POWER_IDLE_BEGIN()
-#endif
-
-#ifndef traceLOW_POWER_IDLE_END
-    /* Called when returning to the Idle task after a tickless idle. */
-    #define traceLOW_POWER_IDLE_END()
-#endif
-
-#ifndef traceTASK_SWITCHED_OUT
-
-/* Called before a task has been selected to run.  pxCurrentTCB holds a pointer
- * to the task control block of the task being switched out. */
-    #define traceTASK_SWITCHED_OUT()
-#endif
-
-#ifndef traceTASK_PRIORITY_INHERIT
-
-/* Called when a task attempts to take a mutex that is already held by a
- * lower priority task.  pxTCBOfMutexHolder is a pointer to the TCB of the task
- * that holds the mutex.  uxInheritedPriority is the priority the mutex holder
- * will inherit (the priority of the task that is attempting to obtain the
- * muted. */
-    #define traceTASK_PRIORITY_INHERIT( pxTCBOfMutexHolder, uxInheritedPriority )
-#endif
-
-#ifndef traceTASK_PRIORITY_DISINHERIT
-
-/* Called when a task releases a mutex, the holding of which had resulted in
- * the task inheriting the priority of a higher priority task.
- * pxTCBOfMutexHolder is a pointer to the TCB of the task that is releasing the
- * mutex.  uxOriginalPriority is the task's configured (base) priority. */
-    #define traceTASK_PRIORITY_DISINHERIT( pxTCBOfMutexHolder, uxOriginalPriority )
-#endif
-
-#ifndef traceBLOCKING_ON_QUEUE_RECEIVE
-
-/* Task is about to block because it cannot read from a
- * queue/mutex/semaphore.  pxQueue is a pointer to the queue/mutex/semaphore
- * upon which the read was attempted.  pxCurrentTCB points to the TCB of the
- * task that attempted the read. */
-    #define traceBLOCKING_ON_QUEUE_RECEIVE( pxQueue )
-#endif
-
-#ifndef traceBLOCKING_ON_QUEUE_PEEK
-
-/* Task is about to block because it cannot read from a
- * queue/mutex/semaphore.  pxQueue is a pointer to the queue/mutex/semaphore
- * upon which the read was attempted.  pxCurrentTCB points to the TCB of the
- * task that attempted the read. */
-    #define traceBLOCKING_ON_QUEUE_PEEK( pxQueue )
-#endif
-
-#ifndef traceBLOCKING_ON_QUEUE_SEND
-
-/* Task is about to block because it cannot write to a
- * queue/mutex/semaphore.  pxQueue is a pointer to the queue/mutex/semaphore
- * upon which the write was attempted.  pxCurrentTCB points to the TCB of the
- * task that attempted the write. */
-    #define traceBLOCKING_ON_QUEUE_SEND( pxQueue )
-#endif
-
-#ifndef configCHECK_FOR_STACK_OVERFLOW
-    #define configCHECK_FOR_STACK_OVERFLOW    0
-#endif
-
-#ifndef configRECORD_STACK_HIGH_ADDRESS
-    #define configRECORD_STACK_HIGH_ADDRESS    0
-#endif
-
-#ifndef configINCLUDE_FREERTOS_TASK_C_ADDITIONS_H
-    #define configINCLUDE_FREERTOS_TASK_C_ADDITIONS_H    0
-#endif
-
-/* The following event macros are embedded in the kernel API calls. */
-
-#ifndef traceMOVED_TASK_TO_READY_STATE
-    #define traceMOVED_TASK_TO_READY_STATE( pxTCB )
-#endif
-
-#ifndef tracePOST_MOVED_TASK_TO_READY_STATE
-    #define tracePOST_MOVED_TASK_TO_READY_STATE( pxTCB )
-#endif
-
-#ifndef traceMOVED_TASK_TO_DELAYED_LIST
-    #define traceMOVED_TASK_TO_DELAYED_LIST()
-#endif
-
-#ifndef traceMOVED_TASK_TO_OVERFLOW_DELAYED_LIST
-    #define traceMOVED_TASK_TO_OVERFLOW_DELAYED_LIST()
-#endif
-
-#ifndef traceQUEUE_CREATE
-    #define traceQUEUE_CREATE( pxNewQueue )
-#endif
-
-#ifndef traceQUEUE_CREATE_FAILED
-    #define traceQUEUE_CREATE_FAILED( ucQueueType )
-#endif
-
-#ifndef traceCREATE_MUTEX
-    #define traceCREATE_MUTEX( pxNewQueue )
-#endif
-
-#ifndef traceCREATE_MUTEX_FAILED
-    #define traceCREATE_MUTEX_FAILED()
-#endif
-
-#ifndef traceGIVE_MUTEX_RECURSIVE
-    #define traceGIVE_MUTEX_RECURSIVE( pxMutex )
-#endif
-
-#ifndef traceGIVE_MUTEX_RECURSIVE_FAILED
-    #define traceGIVE_MUTEX_RECURSIVE_FAILED( pxMutex )
-#endif
-
-#ifndef traceTAKE_MUTEX_RECURSIVE
-    #define traceTAKE_MUTEX_RECURSIVE( pxMutex )
-#endif
-
-#ifndef traceTAKE_MUTEX_RECURSIVE_FAILED
-    #define traceTAKE_MUTEX_RECURSIVE_FAILED( pxMutex )
-#endif
-
-#ifndef traceCREATE_COUNTING_SEMAPHORE
-    #define traceCREATE_COUNTING_SEMAPHORE()
-#endif
-
-#ifndef traceCREATE_COUNTING_SEMAPHORE_FAILED
-    #define traceCREATE_COUNTING_SEMAPHORE_FAILED()
-#endif
-
-#ifndef traceQUEUE_SET_SEND
-    #define traceQUEUE_SET_SEND    traceQUEUE_SEND
-#endif
-
-#ifndef traceQUEUE_SEND
-    #define traceQUEUE_SEND( pxQueue )
-#endif
-
-#ifndef traceQUEUE_SEND_FAILED
-    #define traceQUEUE_SEND_FAILED( pxQueue )
-#endif
-
-#ifndef traceQUEUE_RECEIVE
-    #define traceQUEUE_RECEIVE( pxQueue )
-#endif
-
-#ifndef traceQUEUE_PEEK
-    #define traceQUEUE_PEEK( pxQueue )
-#endif
-
-#ifndef traceQUEUE_PEEK_FAILED
-    #define traceQUEUE_PEEK_FAILED( pxQueue )
-#endif
-
-#ifndef traceQUEUE_PEEK_FROM_ISR
-    #define traceQUEUE_PEEK_FROM_ISR( pxQueue )
-#endif
-
-#ifndef traceQUEUE_RECEIVE_FAILED
-    #define traceQUEUE_RECEIVE_FAILED( pxQueue )
-#endif
-
-#ifndef traceQUEUE_SEND_FROM_ISR
-    #define traceQUEUE_SEND_FROM_ISR( pxQueue )
-#endif
-
-#ifndef traceQUEUE_SEND_FROM_ISR_FAILED
-    #define traceQUEUE_SEND_FROM_ISR_FAILED( pxQueue )
-#endif
-
-#ifndef traceQUEUE_RECEIVE_FROM_ISR
-    #define traceQUEUE_RECEIVE_FROM_ISR( pxQueue )
-#endif
-
-#ifndef traceQUEUE_RECEIVE_FROM_ISR_FAILED
-    #define traceQUEUE_RECEIVE_FROM_ISR_FAILED( pxQueue )
-#endif
-
-#ifndef traceQUEUE_PEEK_FROM_ISR_FAILED
-    #define traceQUEUE_PEEK_FROM_ISR_FAILED( pxQueue )
-#endif
-
-#ifndef traceQUEUE_DELETE
-    #define traceQUEUE_DELETE( pxQueue )
-#endif
-
-#ifndef traceTASK_CREATE
-    #define traceTASK_CREATE( pxNewTCB )
-#endif
-
-#ifndef traceTASK_CREATE_FAILED
-    #define traceTASK_CREATE_FAILED()
-#endif
-
-#ifndef traceTASK_DELETE
-    #define traceTASK_DELETE( pxTaskToDelete )
-#endif
-
-#ifndef traceTASK_DELAY_UNTIL
-    #define traceTASK_DELAY_UNTIL( x )
-#endif
-
-#ifndef traceTASK_DELAY
-    #define traceTASK_DELAY()
-#endif
-
-#ifndef traceTASK_PRIORITY_SET
-    #define traceTASK_PRIORITY_SET( pxTask, uxNewPriority )
-#endif
-
-#ifndef traceTASK_SUSPEND
-    #define traceTASK_SUSPEND( pxTaskToSuspend )
-#endif
-
-#ifndef traceTASK_RESUME
-    #define traceTASK_RESUME( pxTaskToResume )
-#endif
-
-#ifndef traceTASK_RESUME_FROM_ISR
-    #define traceTASK_RESUME_FROM_ISR( pxTaskToResume )
-#endif
-
-#ifndef traceTASK_INCREMENT_TICK
-    #define traceTASK_INCREMENT_TICK( xTickCount )
-#endif
-
-#ifndef traceTIMER_CREATE
-    #define traceTIMER_CREATE( pxNewTimer )
-#endif
-
-#ifndef traceTIMER_CREATE_FAILED
-    #define traceTIMER_CREATE_FAILED()
-#endif
-
-#ifndef traceTIMER_COMMAND_SEND
-    #define traceTIMER_COMMAND_SEND( xTimer, xMessageID, xMessageValueValue, xReturn )
-#endif
-
-#ifndef traceTIMER_EXPIRED
-    #define traceTIMER_EXPIRED( pxTimer )
-#endif
-
-#ifndef traceTIMER_COMMAND_RECEIVED
-    #define traceTIMER_COMMAND_RECEIVED( pxTimer, xMessageID, xMessageValue )
-#endif
-
-#ifndef traceMALLOC
-    #define traceMALLOC( pvAddress, uiSize )
-#endif
-
-#ifndef traceFREE
-    #define traceFREE( pvAddress, uiSize )
-#endif
-
-#ifndef traceEVENT_GROUP_CREATE
-    #define traceEVENT_GROUP_CREATE( xEventGroup )
-#endif
-
-#ifndef traceEVENT_GROUP_CREATE_FAILED
-    #define traceEVENT_GROUP_CREATE_FAILED()
-#endif
-
-#ifndef traceEVENT_GROUP_SYNC_BLOCK
-    #define traceEVENT_GROUP_SYNC_BLOCK( xEventGroup, uxBitsToSet, uxBitsToWaitFor )
-#endif
-
-#ifndef traceEVENT_GROUP_SYNC_END
-    #define traceEVENT_GROUP_SYNC_END( xEventGroup, uxBitsToSet, uxBitsToWaitFor, xTimeoutOccurred )    ( void ) ( xTimeoutOccurred )
-#endif
-
-#ifndef traceEVENT_GROUP_WAIT_BITS_BLOCK
-    #define traceEVENT_GROUP_WAIT_BITS_BLOCK( xEventGroup, uxBitsToWaitFor )
-#endif
-
-#ifndef traceEVENT_GROUP_WAIT_BITS_END
-    #define traceEVENT_GROUP_WAIT_BITS_END( xEventGroup, uxBitsToWaitFor, xTimeoutOccurred )    ( void ) ( xTimeoutOccurred )
-#endif
-
-#ifndef traceEVENT_GROUP_CLEAR_BITS
-    #define traceEVENT_GROUP_CLEAR_BITS( xEventGroup, uxBitsToClear )
-#endif
-
-#ifndef traceEVENT_GROUP_CLEAR_BITS_FROM_ISR
-    #define traceEVENT_GROUP_CLEAR_BITS_FROM_ISR( xEventGroup, uxBitsToClear )
-#endif
-
-#ifndef traceEVENT_GROUP_SET_BITS
-    #define traceEVENT_GROUP_SET_BITS( xEventGroup, uxBitsToSet )
-#endif
-
-#ifndef traceEVENT_GROUP_SET_BITS_FROM_ISR
-    #define traceEVENT_GROUP_SET_BITS_FROM_ISR( xEventGroup, uxBitsToSet )
-#endif
-
-#ifndef traceEVENT_GROUP_DELETE
-    #define traceEVENT_GROUP_DELETE( xEventGroup )
-#endif
-
-#ifndef tracePEND_FUNC_CALL
-    #define tracePEND_FUNC_CALL( xFunctionToPend, pvParameter1, ulParameter2, ret )
-#endif
-
-#ifndef tracePEND_FUNC_CALL_FROM_ISR
-    #define tracePEND_FUNC_CALL_FROM_ISR( xFunctionToPend, pvParameter1, ulParameter2, ret )
-#endif
-
-#ifndef traceQUEUE_REGISTRY_ADD
-    #define traceQUEUE_REGISTRY_ADD( xQueue, pcQueueName )
-#endif
-
-#ifndef traceTASK_NOTIFY_TAKE_BLOCK
-    #define traceTASK_NOTIFY_TAKE_BLOCK( uxIndexToWait )
-#endif
-
-#ifndef traceTASK_NOTIFY_TAKE
-    #define traceTASK_NOTIFY_TAKE( uxIndexToWait )
-#endif
-
-#ifndef traceTASK_NOTIFY_WAIT_BLOCK
-    #define traceTASK_NOTIFY_WAIT_BLOCK( uxIndexToWait )
-#endif
-
-#ifndef traceTASK_NOTIFY_WAIT
-    #define traceTASK_NOTIFY_WAIT( uxIndexToWait )
-#endif
-
-#ifndef traceTASK_NOTIFY
-    #define traceTASK_NOTIFY( uxIndexToNotify )
-#endif
-
-#ifndef traceTASK_NOTIFY_FROM_ISR
-    #define traceTASK_NOTIFY_FROM_ISR( uxIndexToNotify )
-#endif
-
-#ifndef traceTASK_NOTIFY_GIVE_FROM_ISR
-    #define traceTASK_NOTIFY_GIVE_FROM_ISR( uxIndexToNotify )
-#endif
-
-#ifndef traceISR_EXIT_TO_SCHEDULER
-    #define traceISR_EXIT_TO_SCHEDULER()
-#endif
-
-#ifndef traceISR_EXIT
-    #define traceISR_EXIT()
-#endif
-
-#ifndef traceISR_ENTER
-    #define traceISR_ENTER()
-#endif
-
-#ifndef traceSTREAM_BUFFER_CREATE_FAILED
-    #define traceSTREAM_BUFFER_CREATE_FAILED( xIsMessageBuffer )
-#endif
-
-#ifndef traceSTREAM_BUFFER_CREATE_STATIC_FAILED
-    #define traceSTREAM_BUFFER_CREATE_STATIC_FAILED( xReturn, xIsMessageBuffer )
-#endif
-
-#ifndef traceSTREAM_BUFFER_CREATE
-    #define traceSTREAM_BUFFER_CREATE( pxStreamBuffer, xIsMessageBuffer )
-#endif
-
-#ifndef traceSTREAM_BUFFER_DELETE
-    #define traceSTREAM_BUFFER_DELETE( xStreamBuffer )
-#endif
-
-#ifndef traceSTREAM_BUFFER_RESET
-    #define traceSTREAM_BUFFER_RESET( xStreamBuffer )
-#endif
-
-#ifndef traceBLOCKING_ON_STREAM_BUFFER_SEND
-    #define traceBLOCKING_ON_STREAM_BUFFER_SEND( xStreamBuffer )
-#endif
-
-#ifndef traceSTREAM_BUFFER_SEND
-    #define traceSTREAM_BUFFER_SEND( xStreamBuffer, xBytesSent )
-#endif
-
-#ifndef traceSTREAM_BUFFER_SEND_FAILED
-    #define traceSTREAM_BUFFER_SEND_FAILED( xStreamBuffer )
-#endif
-
-#ifndef traceSTREAM_BUFFER_SEND_FROM_ISR
-    #define traceSTREAM_BUFFER_SEND_FROM_ISR( xStreamBuffer, xBytesSent )
-#endif
-
-#ifndef traceBLOCKING_ON_STREAM_BUFFER_RECEIVE
-    #define traceBLOCKING_ON_STREAM_BUFFER_RECEIVE( xStreamBuffer )
-#endif
-
-#ifndef traceSTREAM_BUFFER_RECEIVE
-    #define traceSTREAM_BUFFER_RECEIVE( xStreamBuffer, xReceivedLength )
-#endif
-
-#ifndef traceSTREAM_BUFFER_RECEIVE_FAILED
-    #define traceSTREAM_BUFFER_RECEIVE_FAILED( xStreamBuffer )
-#endif
-
-#ifndef traceSTREAM_BUFFER_RECEIVE_FROM_ISR
-    #define traceSTREAM_BUFFER_RECEIVE_FROM_ISR( xStreamBuffer, xReceivedLength )
-#endif
-
-#ifndef traceENTER_xEventGroupCreateStatic
-    #define traceENTER_xEventGroupCreateStatic( pxEventGroupBuffer )
-#endif
-
-#ifndef traceRETURN_xEventGroupCreateStatic
-    #define traceRETURN_xEventGroupCreateStatic( pxEventBits )
-#endif
-
-#ifndef traceENTER_xEventGroupCreate
-    #define traceENTER_xEventGroupCreate()
-#endif
-
-#ifndef traceRETURN_xEventGroupCreate
-    #define traceRETURN_xEventGroupCreate( pxEventBits )
-#endif
-
-#ifndef traceENTER_xEventGroupSync
-    #define traceENTER_xEventGroupSync( xEventGroup, uxBitsToSet, uxBitsToWaitFor, xTicksToWait )
-#endif
-
-#ifndef traceRETURN_xEventGroupSync
-    #define traceRETURN_xEventGroupSync( uxReturn )
-#endif
-
-#ifndef traceENTER_xEventGroupWaitBits
-    #define traceENTER_xEventGroupWaitBits( xEventGroup, uxBitsToWaitFor, xClearOnExit, xWaitForAllBits, xTicksToWait )
-#endif
-
-#ifndef traceRETURN_xEventGroupWaitBits
-    #define traceRETURN_xEventGroupWaitBits( uxReturn )
-#endif
-
-#ifndef traceENTER_xEventGroupClearBits
-    #define traceENTER_xEventGroupClearBits( xEventGroup, uxBitsToClear )
-#endif
-
-#ifndef traceRETURN_xEventGroupClearBits
-    #define traceRETURN_xEventGroupClearBits( uxReturn )
-#endif
-
-#ifndef traceENTER_xEventGroupClearBitsFromISR
-    #define traceENTER_xEventGroupClearBitsFromISR( xEventGroup, uxBitsToClear )
-#endif
-
-#ifndef traceRETURN_xEventGroupClearBitsFromISR
-    #define traceRETURN_xEventGroupClearBitsFromISR( xReturn )
-#endif
-
-#ifndef traceENTER_xEventGroupGetBitsFromISR
-    #define traceENTER_xEventGroupGetBitsFromISR( xEventGroup )
-#endif
-
-#ifndef traceRETURN_xEventGroupGetBitsFromISR
-    #define traceRETURN_xEventGroupGetBitsFromISR( uxReturn )
-#endif
-
-#ifndef traceENTER_xEventGroupSetBits
-    #define traceENTER_xEventGroupSetBits( xEventGroup, uxBitsToSet )
-#endif
-
-#ifndef traceRETURN_xEventGroupSetBits
-    #define traceRETURN_xEventGroupSetBits( uxEventBits )
-#endif
-
-#ifndef traceENTER_vEventGroupDelete
-    #define traceENTER_vEventGroupDelete( xEventGroup )
-#endif
-
-#ifndef traceRETURN_vEventGroupDelete
-    #define traceRETURN_vEventGroupDelete()
-#endif
-
-#ifndef traceENTER_xEventGroupGetStaticBuffer
-    #define traceENTER_xEventGroupGetStaticBuffer( xEventGroup, ppxEventGroupBuffer )
-#endif
-
-#ifndef traceRETURN_xEventGroupGetStaticBuffer
-    #define traceRETURN_xEventGroupGetStaticBuffer( xReturn )
-#endif
-
-#ifndef traceENTER_vEventGroupSetBitsCallback
-    #define traceENTER_vEventGroupSetBitsCallback( pvEventGroup, ulBitsToSet )
-#endif
-
-#ifndef traceRETURN_vEventGroupSetBitsCallback
-    #define traceRETURN_vEventGroupSetBitsCallback()
-#endif
-
-#ifndef traceENTER_vEventGroupClearBitsCallback
-    #define traceENTER_vEventGroupClearBitsCallback( pvEventGroup, ulBitsToClear )
-#endif
-
-#ifndef traceRETURN_vEventGroupClearBitsCallback
-    #define traceRETURN_vEventGroupClearBitsCallback()
-#endif
-
-#ifndef traceENTER_xEventGroupSetBitsFromISR
-    #define traceENTER_xEventGroupSetBitsFromISR( xEventGroup, uxBitsToSet, pxHigherPriorityTaskWoken )
-#endif
-
-#ifndef traceRETURN_xEventGroupSetBitsFromISR
-    #define traceRETURN_xEventGroupSetBitsFromISR( xReturn )
-#endif
-
-#ifndef traceENTER_uxEventGroupGetNumber
-    #define traceENTER_uxEventGroupGetNumber( xEventGroup )
-#endif
-
-#ifndef traceRETURN_uxEventGroupGetNumber
-    #define traceRETURN_uxEventGroupGetNumber( xReturn )
-#endif
-
-#ifndef traceENTER_vEventGroupSetNumber
-    #define traceENTER_vEventGroupSetNumber( xEventGroup, uxEventGroupNumber )
-#endif
-
-#ifndef traceRETURN_vEventGroupSetNumber
-    #define traceRETURN_vEventGroupSetNumber()
-#endif
-
-#ifndef traceENTER_xQueueGenericReset
-    #define traceENTER_xQueueGenericReset( xQueue, xNewQueue )
-#endif
-
-#ifndef traceRETURN_xQueueGenericReset
-    #define traceRETURN_xQueueGenericReset( xReturn )
-#endif
-
-#ifndef traceENTER_xQueueGenericCreateStatic
-    #define traceENTER_xQueueGenericCreateStatic( uxQueueLength, uxItemSize, pucQueueStorage, pxStaticQueue, ucQueueType )
-#endif
-
-#ifndef traceRETURN_xQueueGenericCreateStatic
-    #define traceRETURN_xQueueGenericCreateStatic( pxNewQueue )
-#endif
-
-#ifndef traceENTER_xQueueGenericGetStaticBuffers
-    #define traceENTER_xQueueGenericGetStaticBuffers( xQueue, ppucQueueStorage, ppxStaticQueue )
-#endif
-
-#ifndef traceRETURN_xQueueGenericGetStaticBuffers
-    #define traceRETURN_xQueueGenericGetStaticBuffers( xReturn )
-#endif
-
-#ifndef traceENTER_xQueueGenericCreate
-    #define traceENTER_xQueueGenericCreate( uxQueueLength, uxItemSize, ucQueueType )
-#endif
-
-#ifndef traceRETURN_xQueueGenericCreate
-    #define traceRETURN_xQueueGenericCreate( pxNewQueue )
-#endif
-
-#ifndef traceENTER_xQueueCreateMutex
-    #define traceENTER_xQueueCreateMutex( ucQueueType )
-#endif
-
-#ifndef traceRETURN_xQueueCreateMutex
-    #define traceRETURN_xQueueCreateMutex( xNewQueue )
-#endif
-
-#ifndef traceENTER_xQueueCreateMutexStatic
-    #define traceENTER_xQueueCreateMutexStatic( ucQueueType, pxStaticQueue )
-#endif
-
-#ifndef traceRETURN_xQueueCreateMutexStatic
-    #define traceRETURN_xQueueCreateMutexStatic( xNewQueue )
-#endif
-
-#ifndef traceENTER_xQueueGetMutexHolder
-    #define traceENTER_xQueueGetMutexHolder( xSemaphore )
-#endif
-
-#ifndef traceRETURN_xQueueGetMutexHolder
-    #define traceRETURN_xQueueGetMutexHolder( pxReturn )
-#endif
-
-#ifndef traceENTER_xQueueGetMutexHolderFromISR
-    #define traceENTER_xQueueGetMutexHolderFromISR( xSemaphore )
-#endif
-
-#ifndef traceRETURN_xQueueGetMutexHolderFromISR
-    #define traceRETURN_xQueueGetMutexHolderFromISR( pxReturn )
-#endif
-
-#ifndef traceENTER_xQueueGiveMutexRecursive
-    #define traceENTER_xQueueGiveMutexRecursive( xMutex )
-#endif
-
-#ifndef traceRETURN_xQueueGiveMutexRecursive
-    #define traceRETURN_xQueueGiveMutexRecursive( xReturn )
-#endif
-
-#ifndef traceENTER_xQueueTakeMutexRecursive
-    #define traceENTER_xQueueTakeMutexRecursive( xMutex, xTicksToWait )
-#endif
-
-#ifndef traceRETURN_xQueueTakeMutexRecursive
-    #define traceRETURN_xQueueTakeMutexRecursive( xReturn )
-#endif
-
-#ifndef traceENTER_xQueueCreateCountingSemaphoreStatic
-    #define traceENTER_xQueueCreateCountingSemaphoreStatic( uxMaxCount, uxInitialCount, pxStaticQueue )
-#endif
-
-#ifndef traceRETURN_xQueueCreateCountingSemaphoreStatic
-    #define traceRETURN_xQueueCreateCountingSemaphoreStatic( xHandle )
-#endif
-
-#ifndef traceENTER_xQueueCreateCountingSemaphore
-    #define traceENTER_xQueueCreateCountingSemaphore( uxMaxCount, uxInitialCount )
-#endif
-
-#ifndef traceRETURN_xQueueCreateCountingSemaphore
-    #define traceRETURN_xQueueCreateCountingSemaphore( xHandle )
-#endif
-
-#ifndef traceENTER_xQueueGenericSend
-    #define traceENTER_xQueueGenericSend( xQueue, pvItemToQueue, xTicksToWait, xCopyPosition )
-#endif
-
-#ifndef traceRETURN_xQueueGenericSend
-    #define traceRETURN_xQueueGenericSend( xReturn )
-#endif
-
-#ifndef traceENTER_xQueueGenericSendFromISR
-    #define traceENTER_xQueueGenericSendFromISR( xQueue, pvItemToQueue, pxHigherPriorityTaskWoken, xCopyPosition )
-#endif
-
-#ifndef traceRETURN_xQueueGenericSendFromISR
-    #define traceRETURN_xQueueGenericSendFromISR( xReturn )
-#endif
-
-#ifndef traceENTER_xQueueGiveFromISR
-    #define traceENTER_xQueueGiveFromISR( xQueue, pxHigherPriorityTaskWoken )
-#endif
-
-#ifndef traceRETURN_xQueueGiveFromISR
-    #define traceRETURN_xQueueGiveFromISR( xReturn )
-#endif
-
-#ifndef traceENTER_xQueueReceive
-    #define traceENTER_xQueueReceive( xQueue, pvBuffer, xTicksToWait )
-#endif
-
-#ifndef traceRETURN_xQueueReceive
-    #define traceRETURN_xQueueReceive( xReturn )
-#endif
-
-#ifndef traceENTER_xQueueSemaphoreTake
-    #define traceENTER_xQueueSemaphoreTake( xQueue, xTicksToWait )
-#endif
-
-#ifndef traceRETURN_xQueueSemaphoreTake
-    #define traceRETURN_xQueueSemaphoreTake( xReturn )
-#endif
-
-#ifndef traceENTER_xQueuePeek
-    #define traceENTER_xQueuePeek( xQueue, pvBuffer, xTicksToWait )
-#endif
-
-#ifndef traceRETURN_xQueuePeek
-    #define traceRETURN_xQueuePeek( xReturn )
-#endif
-
-#ifndef traceENTER_xQueueReceiveFromISR
-    #define traceENTER_xQueueReceiveFromISR( xQueue, pvBuffer, pxHigherPriorityTaskWoken )
-#endif
-
-#ifndef traceRETURN_xQueueReceiveFromISR
-    #define traceRETURN_xQueueReceiveFromISR( xReturn )
-#endif
-
-#ifndef traceENTER_xQueuePeekFromISR
-    #define traceENTER_xQueuePeekFromISR( xQueue, pvBuffer )
-#endif
-
-#ifndef traceRETURN_xQueuePeekFromISR
-    #define traceRETURN_xQueuePeekFromISR( xReturn )
-#endif
-
-#ifndef traceENTER_uxQueueMessagesWaiting
-    #define traceENTER_uxQueueMessagesWaiting( xQueue )
-#endif
-
-#ifndef traceRETURN_uxQueueMessagesWaiting
-    #define traceRETURN_uxQueueMessagesWaiting( uxReturn )
-#endif
-
-#ifndef traceENTER_uxQueueSpacesAvailable
-    #define traceENTER_uxQueueSpacesAvailable( xQueue )
-#endif
-
-#ifndef traceRETURN_uxQueueSpacesAvailable
-    #define traceRETURN_uxQueueSpacesAvailable( uxReturn )
-#endif
-
-#ifndef traceENTER_uxQueueMessagesWaitingFromISR
-    #define traceENTER_uxQueueMessagesWaitingFromISR( xQueue )
-#endif
-
-#ifndef traceRETURN_uxQueueMessagesWaitingFromISR
-    #define traceRETURN_uxQueueMessagesWaitingFromISR( uxReturn )
-#endif
-
-#ifndef traceENTER_vQueueDelete
-    #define traceENTER_vQueueDelete( xQueue )
-#endif
-
-#ifndef traceRETURN_vQueueDelete
-    #define traceRETURN_vQueueDelete()
-#endif
-
-#ifndef traceENTER_uxQueueGetQueueNumber
-    #define traceENTER_uxQueueGetQueueNumber( xQueue )
-#endif
-
-#ifndef traceRETURN_uxQueueGetQueueNumber
-    #define traceRETURN_uxQueueGetQueueNumber( uxQueueNumber )
-#endif
-
-#ifndef traceENTER_vQueueSetQueueNumber
-    #define traceENTER_vQueueSetQueueNumber( xQueue, uxQueueNumber )
-#endif
-
-#ifndef traceRETURN_vQueueSetQueueNumber
-    #define traceRETURN_vQueueSetQueueNumber()
-#endif
-
-#ifndef traceENTER_ucQueueGetQueueType
-    #define traceENTER_ucQueueGetQueueType( xQueue )
-#endif
-
-#ifndef traceRETURN_ucQueueGetQueueType
-    #define traceRETURN_ucQueueGetQueueType( ucQueueType )
-#endif
-
-#ifndef traceENTER_uxQueueGetQueueItemSize
-    #define traceENTER_uxQueueGetQueueItemSize( xQueue )
-#endif
-
-#ifndef traceRETURN_uxQueueGetQueueItemSize
-    #define traceRETURN_uxQueueGetQueueItemSize( uxItemSize )
-#endif
-
-#ifndef traceENTER_uxQueueGetQueueLength
-    #define traceENTER_uxQueueGetQueueLength( xQueue )
-#endif
-
-#ifndef traceRETURN_uxQueueGetQueueLength
-    #define traceRETURN_uxQueueGetQueueLength( uxLength )
-#endif
-
-#ifndef traceENTER_xQueueIsQueueEmptyFromISR
-    #define traceENTER_xQueueIsQueueEmptyFromISR( xQueue )
-#endif
-
-#ifndef traceRETURN_xQueueIsQueueEmptyFromISR
-    #define traceRETURN_xQueueIsQueueEmptyFromISR( xReturn )
-#endif
-
-#ifndef traceENTER_xQueueIsQueueFullFromISR
-    #define traceENTER_xQueueIsQueueFullFromISR( xQueue )
-#endif
-
-#ifndef traceRETURN_xQueueIsQueueFullFromISR
-    #define traceRETURN_xQueueIsQueueFullFromISR( xReturn )
-#endif
-
-#ifndef traceENTER_xQueueCRSend
-    #define traceENTER_xQueueCRSend( xQueue, pvItemToQueue, xTicksToWait )
-#endif
-
-#ifndef traceRETURN_xQueueCRSend
-    #define traceRETURN_xQueueCRSend( xReturn )
-#endif
-
-#ifndef traceENTER_xQueueCRReceive
-    #define traceENTER_xQueueCRReceive( xQueue, pvBuffer, xTicksToWait )
-#endif
-
-#ifndef traceRETURN_xQueueCRReceive
-    #define traceRETURN_xQueueCRReceive( xReturn )
-#endif
-
-#ifndef traceENTER_xQueueCRSendFromISR
-    #define traceENTER_xQueueCRSendFromISR( xQueue, pvItemToQueue, xCoRoutinePreviouslyWoken )
-#endif
-
-#ifndef traceRETURN_xQueueCRSendFromISR
-    #define traceRETURN_xQueueCRSendFromISR( xCoRoutinePreviouslyWoken )
-#endif
-
-#ifndef traceENTER_xQueueCRReceiveFromISR
-    #define traceENTER_xQueueCRReceiveFromISR( xQueue, pvBuffer, pxCoRoutineWoken )
-#endif
-
-#ifndef traceRETURN_xQueueCRReceiveFromISR
-    #define traceRETURN_xQueueCRReceiveFromISR( xReturn )
-#endif
-
-#ifndef traceENTER_vQueueAddToRegistry
-    #define traceENTER_vQueueAddToRegistry( xQueue, pcQueueName )
-#endif
-
-#ifndef traceRETURN_vQueueAddToRegistry
-    #define traceRETURN_vQueueAddToRegistry()
-#endif
-
-#ifndef traceENTER_pcQueueGetName
-    #define traceENTER_pcQueueGetName( xQueue )
-#endif
-
-#ifndef traceRETURN_pcQueueGetName
-    #define traceRETURN_pcQueueGetName( pcReturn )
-#endif
-
-#ifndef traceENTER_vQueueUnregisterQueue
-    #define traceENTER_vQueueUnregisterQueue( xQueue )
-#endif
-
-#ifndef traceRETURN_vQueueUnregisterQueue
-    #define traceRETURN_vQueueUnregisterQueue()
-#endif
-
-#ifndef traceENTER_vQueueWaitForMessageRestricted
-    #define traceENTER_vQueueWaitForMessageRestricted( xQueue, xTicksToWait, xWaitIndefinitely )
-#endif
-
-#ifndef traceRETURN_vQueueWaitForMessageRestricted
-    #define traceRETURN_vQueueWaitForMessageRestricted()
-#endif
-
-#ifndef traceENTER_xQueueCreateSet
-    #define traceENTER_xQueueCreateSet( uxEventQueueLength )
-#endif
-
-#ifndef traceRETURN_xQueueCreateSet
-    #define traceRETURN_xQueueCreateSet( pxQueue )
-#endif
-
-#ifndef traceENTER_xQueueAddToSet
-    #define traceENTER_xQueueAddToSet( xQueueOrSemaphore, xQueueSet )
-#endif
-
-#ifndef traceRETURN_xQueueAddToSet
-    #define traceRETURN_xQueueAddToSet( xReturn )
-#endif
-
-#ifndef traceENTER_xQueueRemoveFromSet
-    #define traceENTER_xQueueRemoveFromSet( xQueueOrSemaphore, xQueueSet )
-#endif
-
-#ifndef traceRETURN_xQueueRemoveFromSet
-    #define traceRETURN_xQueueRemoveFromSet( xReturn )
-#endif
-
-#ifndef traceENTER_xQueueSelectFromSet
-    #define traceENTER_xQueueSelectFromSet( xQueueSet, xTicksToWait )
-#endif
-
-#ifndef traceRETURN_xQueueSelectFromSet
-    #define traceRETURN_xQueueSelectFromSet( xReturn )
-#endif
-
-#ifndef traceENTER_xQueueSelectFromSetFromISR
-    #define traceENTER_xQueueSelectFromSetFromISR( xQueueSet )
-#endif
-
-#ifndef traceRETURN_xQueueSelectFromSetFromISR
-    #define traceRETURN_xQueueSelectFromSetFromISR( xReturn )
-#endif
-
-#ifndef traceENTER_xTimerCreateTimerTask
-    #define traceENTER_xTimerCreateTimerTask()
-#endif
-
-#ifndef traceRETURN_xTimerCreateTimerTask
-    #define traceRETURN_xTimerCreateTimerTask( xReturn )
-#endif
-
-#ifndef traceENTER_xTimerCreate
-    #define traceENTER_xTimerCreate( pcTimerName, xTimerPeriodInTicks, xAutoReload, pvTimerID, pxCallbackFunction )
-#endif
-
-#ifndef traceRETURN_xTimerCreate
-    #define traceRETURN_xTimerCreate( pxNewTimer )
-#endif
-
-#ifndef traceENTER_xTimerCreateStatic
-    #define traceENTER_xTimerCreateStatic( pcTimerName, xTimerPeriodInTicks, xAutoReload, pvTimerID, pxCallbackFunction, pxTimerBuffer )
-#endif
-
-#ifndef traceRETURN_xTimerCreateStatic
-    #define traceRETURN_xTimerCreateStatic( pxNewTimer )
-#endif
-
-#ifndef traceENTER_xTimerGenericCommandFromTask
-    #define traceENTER_xTimerGenericCommandFromTask( xTimer, xCommandID, xOptionalValue, pxHigherPriorityTaskWoken, xTicksToWait )
-#endif
-
-#ifndef traceRETURN_xTimerGenericCommandFromTask
-    #define traceRETURN_xTimerGenericCommandFromTask( xReturn )
-#endif
-
-#ifndef traceENTER_xTimerGenericCommandFromISR
-    #define traceENTER_xTimerGenericCommandFromISR( xTimer, xCommandID, xOptionalValue, pxHigherPriorityTaskWoken, xTicksToWait )
-#endif
-
-#ifndef traceRETURN_xTimerGenericCommandFromISR
-    #define traceRETURN_xTimerGenericCommandFromISR( xReturn )
-#endif
-
-#ifndef traceENTER_xTimerGetTimerDaemonTaskHandle
-    #define traceENTER_xTimerGetTimerDaemonTaskHandle()
-#endif
-
-#ifndef traceRETURN_xTimerGetTimerDaemonTaskHandle
-    #define traceRETURN_xTimerGetTimerDaemonTaskHandle( xTimerTaskHandle )
-#endif
-
-#ifndef traceENTER_xTimerGetPeriod
-    #define traceENTER_xTimerGetPeriod( xTimer )
-#endif
-
-#ifndef traceRETURN_xTimerGetPeriod
-    #define traceRETURN_xTimerGetPeriod( xTimerPeriodInTicks )
-#endif
-
-#ifndef traceENTER_vTimerSetReloadMode
-    #define traceENTER_vTimerSetReloadMode( xTimer, xAutoReload )
-#endif
-
-#ifndef traceRETURN_vTimerSetReloadMode
-    #define traceRETURN_vTimerSetReloadMode()
-#endif
-
-#ifndef traceENTER_xTimerGetReloadMode
-    #define traceENTER_xTimerGetReloadMode( xTimer )
-#endif
-
-#ifndef traceRETURN_xTimerGetReloadMode
-    #define traceRETURN_xTimerGetReloadMode( xReturn )
-#endif
-
-#ifndef traceENTER_uxTimerGetReloadMode
-    #define traceENTER_uxTimerGetReloadMode( xTimer )
-#endif
-
-#ifndef traceRETURN_uxTimerGetReloadMode
-    #define traceRETURN_uxTimerGetReloadMode( uxReturn )
-#endif
-
-#ifndef traceENTER_xTimerGetExpiryTime
-    #define traceENTER_xTimerGetExpiryTime( xTimer )
-#endif
-
-#ifndef traceRETURN_xTimerGetExpiryTime
-    #define traceRETURN_xTimerGetExpiryTime( xReturn )
-#endif
-
-#ifndef traceENTER_xTimerGetStaticBuffer
-    #define traceENTER_xTimerGetStaticBuffer( xTimer, ppxTimerBuffer )
-#endif
-
-#ifndef traceRETURN_xTimerGetStaticBuffer
-    #define traceRETURN_xTimerGetStaticBuffer( xReturn )
-#endif
-
-#ifndef traceENTER_pcTimerGetName
-    #define traceENTER_pcTimerGetName( xTimer )
-#endif
-
-#ifndef traceRETURN_pcTimerGetName
-    #define traceRETURN_pcTimerGetName( pcTimerName )
-#endif
-
-#ifndef traceENTER_xTimerIsTimerActive
-    #define traceENTER_xTimerIsTimerActive( xTimer )
-#endif
-
-#ifndef traceRETURN_xTimerIsTimerActive
-    #define traceRETURN_xTimerIsTimerActive( xReturn )
-#endif
-
-#ifndef traceENTER_pvTimerGetTimerID
-    #define traceENTER_pvTimerGetTimerID( xTimer )
-#endif
-
-#ifndef traceRETURN_pvTimerGetTimerID
-    #define traceRETURN_pvTimerGetTimerID( pvReturn )
-#endif
-
-#ifndef traceENTER_vTimerSetTimerID
-    #define traceENTER_vTimerSetTimerID( xTimer, pvNewID )
-#endif
-
-#ifndef traceRETURN_vTimerSetTimerID
-    #define traceRETURN_vTimerSetTimerID()
-#endif
-
-#ifndef traceENTER_xTimerPendFunctionCallFromISR
-    #define traceENTER_xTimerPendFunctionCallFromISR( xFunctionToPend, pvParameter1, ulParameter2, pxHigherPriorityTaskWoken )
-#endif
-
-#ifndef traceRETURN_xTimerPendFunctionCallFromISR
-    #define traceRETURN_xTimerPendFunctionCallFromISR( xReturn )
-#endif
-
-#ifndef traceENTER_xTimerPendFunctionCall
-    #define traceENTER_xTimerPendFunctionCall( xFunctionToPend, pvParameter1, ulParameter2, xTicksToWait )
-#endif
-
-#ifndef traceRETURN_xTimerPendFunctionCall
-    #define traceRETURN_xTimerPendFunctionCall( xReturn )
-#endif
-
-#ifndef traceENTER_uxTimerGetTimerNumber
-    #define traceENTER_uxTimerGetTimerNumber( xTimer )
-#endif
-
-#ifndef traceRETURN_uxTimerGetTimerNumber
-    #define traceRETURN_uxTimerGetTimerNumber( uxTimerNumber )
-#endif
-
-#ifndef traceENTER_vTimerSetTimerNumber
-    #define traceENTER_vTimerSetTimerNumber( xTimer, uxTimerNumber )
-#endif
-
-#ifndef traceRETURN_vTimerSetTimerNumber
-    #define traceRETURN_vTimerSetTimerNumber()
-#endif
-
-#ifndef traceENTER_xTaskCreateStatic
-    #define traceENTER_xTaskCreateStatic( pxTaskCode, pcName, ulStackDepth, pvParameters, uxPriority, puxStackBuffer, pxTaskBuffer )
-#endif
-
-#ifndef traceRETURN_xTaskCreateStatic
-    #define traceRETURN_xTaskCreateStatic( xReturn )
-#endif
-
-#ifndef traceENTER_xTaskCreateStaticAffinitySet
-    #define traceENTER_xTaskCreateStaticAffinitySet( pxTaskCode, pcName, ulStackDepth, pvParameters, uxPriority, puxStackBuffer, pxTaskBuffer, uxCoreAffinityMask )
-#endif
-
-#ifndef traceRETURN_xTaskCreateStaticAffinitySet
-    #define traceRETURN_xTaskCreateStaticAffinitySet( xReturn )
-#endif
-
-#ifndef traceENTER_xTaskCreateRestrictedStatic
-    #define traceENTER_xTaskCreateRestrictedStatic( pxTaskDefinition, pxCreatedTask )
-#endif
-
-#ifndef traceRETURN_xTaskCreateRestrictedStatic
-    #define traceRETURN_xTaskCreateRestrictedStatic( xReturn )
-#endif
-
-#ifndef traceENTER_xTaskCreateRestrictedStaticAffinitySet
-    #define traceENTER_xTaskCreateRestrictedStaticAffinitySet( pxTaskDefinition, uxCoreAffinityMask, pxCreatedTask )
-#endif
-
-#ifndef traceRETURN_xTaskCreateRestrictedStaticAffinitySet
-    #define traceRETURN_xTaskCreateRestrictedStaticAffinitySet( xReturn )
-#endif
-
-#ifndef traceENTER_xTaskCreateRestricted
-    #define traceENTER_xTaskCreateRestricted( pxTaskDefinition, pxCreatedTask )
-#endif
-
-#ifndef traceRETURN_xTaskCreateRestricted
-    #define traceRETURN_xTaskCreateRestricted( xReturn )
-#endif
-
-#ifndef traceENTER_xTaskCreateRestrictedAffinitySet
-    #define traceENTER_xTaskCreateRestrictedAffinitySet( pxTaskDefinition, uxCoreAffinityMask, pxCreatedTask )
-#endif
-
-#ifndef traceRETURN_xTaskCreateRestrictedAffinitySet
-    #define traceRETURN_xTaskCreateRestrictedAffinitySet( xReturn )
-#endif
-
-#ifndef traceENTER_xTaskCreate
-    #define traceENTER_xTaskCreate( pxTaskCode, pcName, usStackDepth, pvParameters, uxPriority, pxCreatedTask )
-#endif
-
-#ifndef traceRETURN_xTaskCreate
-    #define traceRETURN_xTaskCreate( xReturn )
-#endif
-
-#ifndef traceENTER_xTaskCreateAffinitySet
-    #define traceENTER_xTaskCreateAffinitySet( pxTaskCode, pcName, usStackDepth, pvParameters, uxPriority, uxCoreAffinityMask, pxCreatedTask )
-#endif
-
-#ifndef traceRETURN_xTaskCreateAffinitySet
-    #define traceRETURN_xTaskCreateAffinitySet( xReturn )
-#endif
-
-#ifndef traceENTER_vTaskDelete
-    #define traceENTER_vTaskDelete( xTaskToDelete )
-#endif
-
-#ifndef traceRETURN_vTaskDelete
-    #define traceRETURN_vTaskDelete()
-#endif
-
-#ifndef traceENTER_xTaskDelayUntil
-    #define traceENTER_xTaskDelayUntil( pxPreviousWakeTime, xTimeIncrement )
-#endif
-
-#ifndef traceRETURN_xTaskDelayUntil
-    #define traceRETURN_xTaskDelayUntil( xShouldDelay )
-#endif
-
-#ifndef traceENTER_vTaskDelay
-    #define traceENTER_vTaskDelay( xTicksToDelay )
-#endif
-
-#ifndef traceRETURN_vTaskDelay
-    #define traceRETURN_vTaskDelay()
-#endif
-
-#ifndef traceENTER_eTaskGetState
-    #define traceENTER_eTaskGetState( xTask )
-#endif
-
-#ifndef traceRETURN_eTaskGetState
-    #define traceRETURN_eTaskGetState( eReturn )
-#endif
-
-#ifndef traceENTER_uxTaskPriorityGet
-    #define traceENTER_uxTaskPriorityGet( xTask )
-#endif
-
-#ifndef traceRETURN_uxTaskPriorityGet
-    #define traceRETURN_uxTaskPriorityGet( uxReturn )
-#endif
-
-#ifndef traceENTER_uxTaskPriorityGetFromISR
-    #define traceENTER_uxTaskPriorityGetFromISR( xTask )
-#endif
-
-#ifndef traceRETURN_uxTaskPriorityGetFromISR
-    #define traceRETURN_uxTaskPriorityGetFromISR( uxReturn )
-#endif
-
-#ifndef traceENTER_uxTaskBasePriorityGet
-    #define traceENTER_uxTaskBasePriorityGet( xTask )
-#endif
-
-#ifndef traceRETURN_uxTaskBasePriorityGet
-    #define traceRETURN_uxTaskBasePriorityGet( uxReturn )
-#endif
-
-#ifndef traceENTER_uxTaskBasePriorityGetFromISR
-    #define traceENTER_uxTaskBasePriorityGetFromISR( xTask )
-#endif
-
-#ifndef traceRETURN_uxTaskBasePriorityGetFromISR
-    #define traceRETURN_uxTaskBasePriorityGetFromISR( uxReturn )
-#endif
-
-#ifndef traceENTER_vTaskPrioritySet
-    #define traceENTER_vTaskPrioritySet( xTask, uxNewPriority )
-#endif
-
-#ifndef traceRETURN_vTaskPrioritySet
-    #define traceRETURN_vTaskPrioritySet()
-#endif
-
-#ifndef traceENTER_vTaskCoreAffinitySet
-    #define traceENTER_vTaskCoreAffinitySet( xTask, uxCoreAffinityMask )
-#endif
-
-#ifndef traceRETURN_vTaskCoreAffinitySet
-    #define traceRETURN_vTaskCoreAffinitySet()
-#endif
-
-#ifndef traceENTER_vTaskCoreAffinityGet
-    #define traceENTER_vTaskCoreAffinityGet( xTask )
-#endif
-
-#ifndef traceRETURN_vTaskCoreAffinityGet
-    #define traceRETURN_vTaskCoreAffinityGet( uxCoreAffinityMask )
-#endif
-
-#ifndef traceENTER_vTaskPreemptionDisable
-    #define traceENTER_vTaskPreemptionDisable( xTask )
-#endif
-
-#ifndef traceRETURN_vTaskPreemptionDisable
-    #define traceRETURN_vTaskPreemptionDisable()
-#endif
-
-#ifndef traceENTER_vTaskPreemptionEnable
-    #define traceENTER_vTaskPreemptionEnable( xTask )
-#endif
-
-#ifndef traceRETURN_vTaskPreemptionEnable
-    #define traceRETURN_vTaskPreemptionEnable()
-#endif
-
-#ifndef traceENTER_vTaskSuspend
-    #define traceENTER_vTaskSuspend( xTaskToSuspend )
-#endif
-
-#ifndef traceRETURN_vTaskSuspend
-    #define traceRETURN_vTaskSuspend()
-#endif
-
-#ifndef traceENTER_vTaskResume
-    #define traceENTER_vTaskResume( xTaskToResume )
-#endif
-
-#ifndef traceRETURN_vTaskResume
-    #define traceRETURN_vTaskResume()
-#endif
-
-#ifndef traceENTER_xTaskResumeFromISR
-    #define traceENTER_xTaskResumeFromISR( xTaskToResume )
-#endif
-
-#ifndef traceRETURN_xTaskResumeFromISR
-    #define traceRETURN_xTaskResumeFromISR( xYieldRequired )
-#endif
-
-#ifndef traceENTER_vTaskStartScheduler
-    #define traceENTER_vTaskStartScheduler()
-#endif
-
-#ifndef traceRETURN_vTaskStartScheduler
-    #define traceRETURN_vTaskStartScheduler()
-#endif
-
-#ifndef traceENTER_vTaskEndScheduler
-    #define traceENTER_vTaskEndScheduler()
-#endif
-
-#ifndef traceRETURN_vTaskEndScheduler
-    #define traceRETURN_vTaskEndScheduler()
-#endif
-
-#ifndef traceENTER_vTaskSuspendAll
-    #define traceENTER_vTaskSuspendAll()
-#endif
-
-#ifndef traceRETURN_vTaskSuspendAll
-    #define traceRETURN_vTaskSuspendAll()
-#endif
-
-#ifndef traceENTER_xTaskResumeAll
-    #define traceENTER_xTaskResumeAll()
-#endif
-
-#ifndef traceRETURN_xTaskResumeAll
-    #define traceRETURN_xTaskResumeAll( xAlreadyYielded )
-#endif
-
-#ifndef traceENTER_xTaskGetTickCount
-    #define traceENTER_xTaskGetTickCount()
-#endif
-
-#ifndef traceRETURN_xTaskGetTickCount
-    #define traceRETURN_xTaskGetTickCount( xTicks )
-#endif
-
-#ifndef traceENTER_xTaskGetTickCountFromISR
-    #define traceENTER_xTaskGetTickCountFromISR()
-#endif
-
-#ifndef traceRETURN_xTaskGetTickCountFromISR
-    #define traceRETURN_xTaskGetTickCountFromISR( xReturn )
-#endif
-
-#ifndef traceENTER_uxTaskGetNumberOfTasks
-    #define traceENTER_uxTaskGetNumberOfTasks()
-#endif
-
-#ifndef traceRETURN_uxTaskGetNumberOfTasks
-    #define traceRETURN_uxTaskGetNumberOfTasks( uxCurrentNumberOfTasks )
-#endif
-
-#ifndef traceENTER_pcTaskGetName
-    #define traceENTER_pcTaskGetName( xTaskToQuery )
-#endif
-
-#ifndef traceRETURN_pcTaskGetName
-    #define traceRETURN_pcTaskGetName( pcTaskName )
-#endif
-
-#ifndef traceENTER_xTaskGetHandle
-    #define traceENTER_xTaskGetHandle( pcNameToQuery )
-#endif
-
-#ifndef traceRETURN_xTaskGetHandle
-    #define traceRETURN_xTaskGetHandle( pxTCB )
-#endif
-
-#ifndef traceENTER_xTaskGetStaticBuffers
-    #define traceENTER_xTaskGetStaticBuffers( xTask, ppuxStackBuffer, ppxTaskBuffer )
-#endif
-
-#ifndef traceRETURN_xTaskGetStaticBuffers
-    #define traceRETURN_xTaskGetStaticBuffers( xReturn )
-#endif
-
-#ifndef traceENTER_uxTaskGetSystemState
-    #define traceENTER_uxTaskGetSystemState( pxTaskStatusArray, uxArraySize, pulTotalRunTime )
-#endif
-
-#ifndef traceRETURN_uxTaskGetSystemState
-    #define traceRETURN_uxTaskGetSystemState( uxTask )
-#endif
-
-#if ( configNUMBER_OF_CORES == 1 )
-    #ifndef traceENTER_xTaskGetIdleTaskHandle
-        #define traceENTER_xTaskGetIdleTaskHandle()
-    #endif
-#endif
-
-#if ( configNUMBER_OF_CORES == 1 )
-    #ifndef traceRETURN_xTaskGetIdleTaskHandle
-        #define traceRETURN_xTaskGetIdleTaskHandle( xIdleTaskHandle )
-    #endif
-#endif
-
-#ifndef traceENTER_xTaskGetIdleTaskHandleForCore
-    #define traceENTER_xTaskGetIdleTaskHandleForCore( xCoreID )
-#endif
-
-#ifndef traceRETURN_xTaskGetIdleTaskHandleForCore
-    #define traceRETURN_xTaskGetIdleTaskHandleForCore( xIdleTaskHandle )
-#endif
-
-#ifndef traceENTER_vTaskStepTick
-    #define traceENTER_vTaskStepTick( xTicksToJump )
-#endif
-
-#ifndef traceRETURN_vTaskStepTick
-    #define traceRETURN_vTaskStepTick()
-#endif
-
-#ifndef traceENTER_xTaskCatchUpTicks
-    #define traceENTER_xTaskCatchUpTicks( xTicksToCatchUp )
-#endif
-
-#ifndef traceRETURN_xTaskCatchUpTicks
-    #define traceRETURN_xTaskCatchUpTicks( xYieldOccurred )
-#endif
-
-#ifndef traceENTER_xTaskAbortDelay
-    #define traceENTER_xTaskAbortDelay( xTask )
-#endif
-
-#ifndef traceRETURN_xTaskAbortDelay
-    #define traceRETURN_xTaskAbortDelay( xReturn )
-#endif
-
-#ifndef traceENTER_xTaskIncrementTick
-    #define traceENTER_xTaskIncrementTick()
-#endif
-
-#ifndef traceRETURN_xTaskIncrementTick
-    #define traceRETURN_xTaskIncrementTick( xSwitchRequired )
-#endif
-
-#ifndef traceENTER_vTaskSetApplicationTaskTag
-    #define traceENTER_vTaskSetApplicationTaskTag( xTask, pxHookFunction )
-#endif
-
-#ifndef traceRETURN_vTaskSetApplicationTaskTag
-    #define traceRETURN_vTaskSetApplicationTaskTag()
-#endif
-
-#ifndef traceENTER_xTaskGetApplicationTaskTag
-    #define traceENTER_xTaskGetApplicationTaskTag( xTask )
-#endif
-
-#ifndef traceRETURN_xTaskGetApplicationTaskTag
-    #define traceRETURN_xTaskGetApplicationTaskTag( xReturn )
-#endif
-
-#ifndef traceENTER_xTaskGetApplicationTaskTagFromISR
-    #define traceENTER_xTaskGetApplicationTaskTagFromISR( xTask )
-#endif
-
-#ifndef traceRETURN_xTaskGetApplicationTaskTagFromISR
-    #define traceRETURN_xTaskGetApplicationTaskTagFromISR( xReturn )
-#endif
-
-#ifndef traceENTER_xTaskCallApplicationTaskHook
-    #define traceENTER_xTaskCallApplicationTaskHook( xTask, pvParameter )
-#endif
-
-#ifndef traceRETURN_xTaskCallApplicationTaskHook
-    #define traceRETURN_xTaskCallApplicationTaskHook( xReturn )
-#endif
-
-#ifndef traceENTER_vTaskSwitchContext
-    #define traceENTER_vTaskSwitchContext()
-#endif
-
-#ifndef traceRETURN_vTaskSwitchContext
-    #define traceRETURN_vTaskSwitchContext()
-#endif
-
-#ifndef traceENTER_vTaskPlaceOnEventList
-    #define traceENTER_vTaskPlaceOnEventList( pxEventList, xTicksToWait )
-#endif
-
-#ifndef traceRETURN_vTaskPlaceOnEventList
-    #define traceRETURN_vTaskPlaceOnEventList()
-#endif
-
-#ifndef traceENTER_vTaskPlaceOnUnorderedEventList
-    #define traceENTER_vTaskPlaceOnUnorderedEventList( pxEventList, xItemValue, xTicksToWait )
-#endif
-
-#ifndef traceRETURN_vTaskPlaceOnUnorderedEventList
-    #define traceRETURN_vTaskPlaceOnUnorderedEventList()
-#endif
-
-#ifndef traceENTER_vTaskPlaceOnEventListRestricted
-    #define traceENTER_vTaskPlaceOnEventListRestricted( pxEventList, xTicksToWait, xWaitIndefinitely )
-#endif
-
-#ifndef traceRETURN_vTaskPlaceOnEventListRestricted
-    #define traceRETURN_vTaskPlaceOnEventListRestricted()
-#endif
-
-#ifndef traceENTER_xTaskRemoveFromEventList
-    #define traceENTER_xTaskRemoveFromEventList( pxEventList )
-#endif
-
-#ifndef traceRETURN_xTaskRemoveFromEventList
-    #define traceRETURN_xTaskRemoveFromEventList( xReturn )
-#endif
-
-#ifndef traceENTER_vTaskRemoveFromUnorderedEventList
-    #define traceENTER_vTaskRemoveFromUnorderedEventList( pxEventListItem, xItemValue )
-#endif
-
-#ifndef traceRETURN_vTaskRemoveFromUnorderedEventList
-    #define traceRETURN_vTaskRemoveFromUnorderedEventList()
-#endif
-
-#ifndef traceENTER_vTaskSetTimeOutState
-    #define traceENTER_vTaskSetTimeOutState( pxTimeOut )
-#endif
-
-#ifndef traceRETURN_vTaskSetTimeOutState
-    #define traceRETURN_vTaskSetTimeOutState()
-#endif
-
-#ifndef traceENTER_vTaskInternalSetTimeOutState
-    #define traceENTER_vTaskInternalSetTimeOutState( pxTimeOut )
-#endif
-
-#ifndef traceRETURN_vTaskInternalSetTimeOutState
-    #define traceRETURN_vTaskInternalSetTimeOutState()
-#endif
-
-#ifndef traceENTER_xTaskCheckForTimeOut
-    #define traceENTER_xTaskCheckForTimeOut( pxTimeOut, pxTicksToWait )
-#endif
-
-#ifndef traceRETURN_xTaskCheckForTimeOut
-    #define traceRETURN_xTaskCheckForTimeOut( xReturn )
-#endif
-
-#ifndef traceENTER_vTaskMissedYield
-    #define traceENTER_vTaskMissedYield()
-#endif
-
-#ifndef traceRETURN_vTaskMissedYield
-    #define traceRETURN_vTaskMissedYield()
-#endif
-
-#ifndef traceENTER_uxTaskGetTaskNumber
-    #define traceENTER_uxTaskGetTaskNumber( xTask )
-#endif
-
-#ifndef traceRETURN_uxTaskGetTaskNumber
-    #define traceRETURN_uxTaskGetTaskNumber( uxReturn )
-#endif
-
-#ifndef traceENTER_vTaskSetTaskNumber
-    #define traceENTER_vTaskSetTaskNumber( xTask, uxHandle )
-#endif
-
-#ifndef traceRETURN_vTaskSetTaskNumber
-    #define traceRETURN_vTaskSetTaskNumber()
-#endif
-
-#ifndef traceENTER_eTaskConfirmSleepModeStatus
-    #define traceENTER_eTaskConfirmSleepModeStatus()
-#endif
-
-#ifndef traceRETURN_eTaskConfirmSleepModeStatus
-    #define traceRETURN_eTaskConfirmSleepModeStatus( eReturn )
-#endif
-
-#ifndef traceENTER_vTaskSetThreadLocalStoragePointer
-    #define traceENTER_vTaskSetThreadLocalStoragePointer( xTaskToSet, xIndex, pvValue )
-#endif
-
-#ifndef traceRETURN_vTaskSetThreadLocalStoragePointer
-    #define traceRETURN_vTaskSetThreadLocalStoragePointer()
-#endif
-
-#ifndef traceENTER_pvTaskGetThreadLocalStoragePointer
-    #define traceENTER_pvTaskGetThreadLocalStoragePointer( xTaskToQuery, xIndex )
-#endif
-
-#ifndef traceRETURN_pvTaskGetThreadLocalStoragePointer
-    #define traceRETURN_pvTaskGetThreadLocalStoragePointer( pvReturn )
-#endif
-
-#ifndef traceENTER_vTaskAllocateMPURegions
-    #define traceENTER_vTaskAllocateMPURegions( xTaskToModify, pxRegions )
-#endif
-
-#ifndef traceRETURN_vTaskAllocateMPURegions
-    #define traceRETURN_vTaskAllocateMPURegions()
-#endif
-
-#ifndef traceENTER_vTaskGetInfo
-    #define traceENTER_vTaskGetInfo( xTask, pxTaskStatus, xGetFreeStackSpace, eState )
-#endif
-
-#ifndef traceRETURN_vTaskGetInfo
-    #define traceRETURN_vTaskGetInfo()
-#endif
-
-#ifndef traceENTER_uxTaskGetStackHighWaterMark2
-    #define traceENTER_uxTaskGetStackHighWaterMark2( xTask )
-#endif
-
-#ifndef traceRETURN_uxTaskGetStackHighWaterMark2
-    #define traceRETURN_uxTaskGetStackHighWaterMark2( uxReturn )
-#endif
-
-#ifndef traceENTER_uxTaskGetStackHighWaterMark
-    #define traceENTER_uxTaskGetStackHighWaterMark( xTask )
-#endif
-
-#ifndef traceRETURN_uxTaskGetStackHighWaterMark
-    #define traceRETURN_uxTaskGetStackHighWaterMark( uxReturn )
-#endif
-
-#ifndef traceENTER_xTaskGetCurrentTaskHandle
-    #define traceENTER_xTaskGetCurrentTaskHandle()
-#endif
-
-#ifndef traceRETURN_xTaskGetCurrentTaskHandle
-    #define traceRETURN_xTaskGetCurrentTaskHandle( xReturn )
-#endif
-
-#ifndef traceENTER_xTaskGetCurrentTaskHandleForCore
-    #define traceENTER_xTaskGetCurrentTaskHandleForCore( xCoreID )
-#endif
-
-#ifndef traceRETURN_xTaskGetCurrentTaskHandleForCore
-    #define traceRETURN_xTaskGetCurrentTaskHandleForCore( xReturn )
-#endif
-
-#ifndef traceENTER_xTaskGetSchedulerState
-    #define traceENTER_xTaskGetSchedulerState()
-#endif
-
-#ifndef traceRETURN_xTaskGetSchedulerState
-    #define traceRETURN_xTaskGetSchedulerState( xReturn )
-#endif
-
-#ifndef traceENTER_xTaskPriorityInherit
-    #define traceENTER_xTaskPriorityInherit( pxMutexHolder )
-#endif
-
-#ifndef traceRETURN_xTaskPriorityInherit
-    #define traceRETURN_xTaskPriorityInherit( xReturn )
-#endif
-
-#ifndef traceENTER_xTaskPriorityDisinherit
-    #define traceENTER_xTaskPriorityDisinherit( pxMutexHolder )
-#endif
-
-#ifndef traceRETURN_xTaskPriorityDisinherit
-    #define traceRETURN_xTaskPriorityDisinherit( xReturn )
-#endif
-
-#ifndef traceENTER_vTaskPriorityDisinheritAfterTimeout
-    #define traceENTER_vTaskPriorityDisinheritAfterTimeout( pxMutexHolder, uxHighestPriorityWaitingTask )
-#endif
-
-#ifndef traceRETURN_vTaskPriorityDisinheritAfterTimeout
-    #define traceRETURN_vTaskPriorityDisinheritAfterTimeout()
-#endif
-
-#ifndef traceENTER_vTaskYieldWithinAPI
-    #define traceENTER_vTaskYieldWithinAPI()
-#endif
-
-#ifndef traceRETURN_vTaskYieldWithinAPI
-    #define traceRETURN_vTaskYieldWithinAPI()
-#endif
-
-#ifndef traceENTER_vTaskEnterCritical
-    #define traceENTER_vTaskEnterCritical()
-#endif
-
-#ifndef traceRETURN_vTaskEnterCritical
-    #define traceRETURN_vTaskEnterCritical()
-#endif
-
-#ifndef traceENTER_vTaskEnterCriticalFromISR
-    #define traceENTER_vTaskEnterCriticalFromISR()
-#endif
-
-#ifndef traceRETURN_vTaskEnterCriticalFromISR
-    #define traceRETURN_vTaskEnterCriticalFromISR( uxSavedInterruptStatus )
-#endif
-
-#ifndef traceENTER_vTaskExitCritical
-    #define traceENTER_vTaskExitCritical()
-#endif
-
-#ifndef traceRETURN_vTaskExitCritical
-    #define traceRETURN_vTaskExitCritical()
-#endif
-
-#ifndef traceENTER_vTaskExitCriticalFromISR
-    #define traceENTER_vTaskExitCriticalFromISR( uxSavedInterruptStatus )
-#endif
-
-#ifndef traceRETURN_vTaskExitCriticalFromISR
-    #define traceRETURN_vTaskExitCriticalFromISR()
-#endif
-
-#ifndef traceENTER_vTaskListTasks
-    #define traceENTER_vTaskListTasks( pcWriteBuffer, uxBufferLength )
-#endif
-
-#ifndef traceRETURN_vTaskListTasks
-    #define traceRETURN_vTaskListTasks()
-#endif
-
-#ifndef traceENTER_vTaskGetRunTimeStatistics
-    #define traceENTER_vTaskGetRunTimeStatistics( pcWriteBuffer, uxBufferLength )
-#endif
-
-#ifndef traceRETURN_vTaskGetRunTimeStatistics
-    #define traceRETURN_vTaskGetRunTimeStatistics()
-#endif
-
-#ifndef traceENTER_uxTaskResetEventItemValue
-    #define traceENTER_uxTaskResetEventItemValue()
-#endif
-
-#ifndef traceRETURN_uxTaskResetEventItemValue
-    #define traceRETURN_uxTaskResetEventItemValue( uxReturn )
-#endif
-
-#ifndef traceENTER_pvTaskIncrementMutexHeldCount
-    #define traceENTER_pvTaskIncrementMutexHeldCount()
-#endif
-
-#ifndef traceRETURN_pvTaskIncrementMutexHeldCount
-    #define traceRETURN_pvTaskIncrementMutexHeldCount( pxTCB )
-#endif
-
-#ifndef traceENTER_ulTaskGenericNotifyTake
-    #define traceENTER_ulTaskGenericNotifyTake( uxIndexToWaitOn, xClearCountOnExit, xTicksToWait )
-#endif
-
-#ifndef traceRETURN_ulTaskGenericNotifyTake
-    #define traceRETURN_ulTaskGenericNotifyTake( ulReturn )
-#endif
-
-#ifndef traceENTER_xTaskGenericNotifyWait
-    #define traceENTER_xTaskGenericNotifyWait( uxIndexToWaitOn, ulBitsToClearOnEntry, ulBitsToClearOnExit, pulNotificationValue, xTicksToWait )
-#endif
-
-#ifndef traceRETURN_xTaskGenericNotifyWait
-    #define traceRETURN_xTaskGenericNotifyWait( xReturn )
-#endif
-
-#ifndef traceENTER_xTaskGenericNotify
-    #define traceENTER_xTaskGenericNotify( xTaskToNotify, uxIndexToNotify, ulValue, eAction, pulPreviousNotificationValue )
-#endif
-
-#ifndef traceRETURN_xTaskGenericNotify
-    #define traceRETURN_xTaskGenericNotify( xReturn )
-#endif
-
-#ifndef traceENTER_xTaskGenericNotifyFromISR
-    #define traceENTER_xTaskGenericNotifyFromISR( xTaskToNotify, uxIndexToNotify, ulValue, eAction, pulPreviousNotificationValue, pxHigherPriorityTaskWoken )
-#endif
-
-#ifndef traceRETURN_xTaskGenericNotifyFromISR
-    #define traceRETURN_xTaskGenericNotifyFromISR( xReturn )
-#endif
-
-#ifndef traceENTER_vTaskGenericNotifyGiveFromISR
-    #define traceENTER_vTaskGenericNotifyGiveFromISR( xTaskToNotify, uxIndexToNotify, pxHigherPriorityTaskWoken )
-#endif
-
-#ifndef traceRETURN_vTaskGenericNotifyGiveFromISR
-    #define traceRETURN_vTaskGenericNotifyGiveFromISR()
-#endif
-
-#ifndef traceENTER_xTaskGenericNotifyStateClear
-    #define traceENTER_xTaskGenericNotifyStateClear( xTask, uxIndexToClear )
-#endif
-
-#ifndef traceRETURN_xTaskGenericNotifyStateClear
-    #define traceRETURN_xTaskGenericNotifyStateClear( xReturn )
-#endif
-
-#ifndef traceENTER_ulTaskGenericNotifyValueClear
-    #define traceENTER_ulTaskGenericNotifyValueClear( xTask, uxIndexToClear, ulBitsToClear )
-#endif
-
-#ifndef traceRETURN_ulTaskGenericNotifyValueClear
-    #define traceRETURN_ulTaskGenericNotifyValueClear( ulReturn )
-#endif
-
-#ifndef traceENTER_ulTaskGetRunTimeCounter
-    #define traceENTER_ulTaskGetRunTimeCounter( xTask )
-#endif
-
-#ifndef traceRETURN_ulTaskGetRunTimeCounter
-    #define traceRETURN_ulTaskGetRunTimeCounter( ulRunTimeCounter )
-#endif
-
-#ifndef traceENTER_ulTaskGetRunTimePercent
-    #define traceENTER_ulTaskGetRunTimePercent( xTask )
-#endif
-
-#ifndef traceRETURN_ulTaskGetRunTimePercent
-    #define traceRETURN_ulTaskGetRunTimePercent( ulReturn )
-#endif
-
-#ifndef traceENTER_ulTaskGetIdleRunTimeCounter
-    #define traceENTER_ulTaskGetIdleRunTimeCounter()
-#endif
-
-#ifndef traceRETURN_ulTaskGetIdleRunTimeCounter
-    #define traceRETURN_ulTaskGetIdleRunTimeCounter( ulReturn )
-#endif
-
-#ifndef traceENTER_ulTaskGetIdleRunTimePercent
-    #define traceENTER_ulTaskGetIdleRunTimePercent()
-#endif
-
-#ifndef traceRETURN_ulTaskGetIdleRunTimePercent
-    #define traceRETURN_ulTaskGetIdleRunTimePercent( ulReturn )
-#endif
-
-#ifndef traceENTER_xTaskGetMPUSettings
-    #define traceENTER_xTaskGetMPUSettings( xTask )
-#endif
-
-#ifndef traceRETURN_xTaskGetMPUSettings
-    #define traceRETURN_xTaskGetMPUSettings( xMPUSettings )
-#endif
-
-#ifndef traceENTER_xStreamBufferGenericCreate
-    #define traceENTER_xStreamBufferGenericCreate( xBufferSizeBytes, xTriggerLevelBytes, xIsMessageBuffer, pxSendCompletedCallback, pxReceiveCompletedCallback )
-#endif
-
-#ifndef traceRETURN_xStreamBufferGenericCreate
-    #define traceRETURN_xStreamBufferGenericCreate( pvAllocatedMemory )
-#endif
-
-#ifndef traceENTER_xStreamBufferGenericCreateStatic
-    #define traceENTER_xStreamBufferGenericCreateStatic( xBufferSizeBytes, xTriggerLevelBytes, xIsMessageBuffer, pucStreamBufferStorageArea, pxStaticStreamBuffer, pxSendCompletedCallback, pxReceiveCompletedCallback )
-#endif
-
-#ifndef traceRETURN_xStreamBufferGenericCreateStatic
-    #define traceRETURN_xStreamBufferGenericCreateStatic( xReturn )
-#endif
-
-#ifndef traceENTER_xStreamBufferGetStaticBuffers
-    #define traceENTER_xStreamBufferGetStaticBuffers( xStreamBuffer, ppucStreamBufferStorageArea, ppxStaticStreamBuffer )
-#endif
-
-#ifndef traceRETURN_xStreamBufferGetStaticBuffers
-    #define traceRETURN_xStreamBufferGetStaticBuffers( xReturn )
-#endif
-
-#ifndef traceENTER_vStreamBufferDelete
-    #define traceENTER_vStreamBufferDelete( xStreamBuffer )
-#endif
-
-#ifndef traceRETURN_vStreamBufferDelete
-    #define traceRETURN_vStreamBufferDelete()
-#endif
-
-#ifndef traceENTER_xStreamBufferReset
-    #define traceENTER_xStreamBufferReset( xStreamBuffer )
-#endif
-
-#ifndef traceRETURN_xStreamBufferReset
-    #define traceRETURN_xStreamBufferReset( xReturn )
-#endif
-
-#ifndef traceENTER_xStreamBufferSetTriggerLevel
-    #define traceENTER_xStreamBufferSetTriggerLevel( xStreamBuffer, xTriggerLevel )
-#endif
-
-#ifndef traceRETURN_xStreamBufferSetTriggerLevel
-    #define traceRETURN_xStreamBufferSetTriggerLevel( xReturn )
-#endif
-
-#ifndef traceENTER_xStreamBufferSpacesAvailable
-    #define traceENTER_xStreamBufferSpacesAvailable( xStreamBuffer )
-#endif
-
-#ifndef traceRETURN_xStreamBufferSpacesAvailable
-    #define traceRETURN_xStreamBufferSpacesAvailable( xSpace )
-#endif
-
-#ifndef traceENTER_xStreamBufferBytesAvailable
-    #define traceENTER_xStreamBufferBytesAvailable( xStreamBuffer )
-#endif
-
-#ifndef traceRETURN_xStreamBufferBytesAvailable
-    #define traceRETURN_xStreamBufferBytesAvailable( xReturn )
-#endif
-
-#ifndef traceENTER_xStreamBufferSend
-    #define traceENTER_xStreamBufferSend( xStreamBuffer, pvTxData, xDataLengthBytes, xTicksToWait )
-#endif
-
-#ifndef traceRETURN_xStreamBufferSend
-    #define traceRETURN_xStreamBufferSend( xReturn )
-#endif
-
-#ifndef traceENTER_xStreamBufferSendFromISR
-    #define traceENTER_xStreamBufferSendFromISR( xStreamBuffer, pvTxData, xDataLengthBytes, pxHigherPriorityTaskWoken )
-#endif
-
-#ifndef traceRETURN_xStreamBufferSendFromISR
-    #define traceRETURN_xStreamBufferSendFromISR( xReturn )
-#endif
-
-#ifndef traceENTER_xStreamBufferReceive
-    #define traceENTER_xStreamBufferReceive( xStreamBuffer, pvRxData, xBufferLengthBytes, xTicksToWait )
-#endif
-
-#ifndef traceRETURN_xStreamBufferReceive
-    #define traceRETURN_xStreamBufferReceive( xReceivedLength )
-#endif
-
-#ifndef traceENTER_xStreamBufferNextMessageLengthBytes
-    #define traceENTER_xStreamBufferNextMessageLengthBytes( xStreamBuffer )
-#endif
-
-#ifndef traceRETURN_xStreamBufferNextMessageLengthBytes
-    #define traceRETURN_xStreamBufferNextMessageLengthBytes( xReturn )
-#endif
-
-#ifndef traceENTER_xStreamBufferReceiveFromISR
-    #define traceENTER_xStreamBufferReceiveFromISR( xStreamBuffer, pvRxData, xBufferLengthBytes, pxHigherPriorityTaskWoken )
-#endif
-
-#ifndef traceRETURN_xStreamBufferReceiveFromISR
-    #define traceRETURN_xStreamBufferReceiveFromISR( xReceivedLength )
-#endif
-
-#ifndef traceENTER_xStreamBufferIsEmpty
-    #define traceENTER_xStreamBufferIsEmpty( xStreamBuffer )
-#endif
-
-#ifndef traceRETURN_xStreamBufferIsEmpty
-    #define traceRETURN_xStreamBufferIsEmpty( xReturn )
-#endif
-
-#ifndef traceENTER_xStreamBufferIsFull
-    #define traceENTER_xStreamBufferIsFull( xStreamBuffer )
-#endif
-
-#ifndef traceRETURN_xStreamBufferIsFull
-    #define traceRETURN_xStreamBufferIsFull( xReturn )
-#endif
-
-#ifndef traceENTER_xStreamBufferSendCompletedFromISR
-    #define traceENTER_xStreamBufferSendCompletedFromISR( xStreamBuffer, pxHigherPriorityTaskWoken )
-#endif
-
-#ifndef traceRETURN_xStreamBufferSendCompletedFromISR
-    #define traceRETURN_xStreamBufferSendCompletedFromISR( xReturn )
-#endif
-
-#ifndef traceENTER_xStreamBufferReceiveCompletedFromISR
-    #define traceENTER_xStreamBufferReceiveCompletedFromISR( xStreamBuffer, pxHigherPriorityTaskWoken )
-#endif
-
-#ifndef traceRETURN_xStreamBufferReceiveCompletedFromISR
-    #define traceRETURN_xStreamBufferReceiveCompletedFromISR( xReturn )
-#endif
-
-#ifndef traceENTER_uxStreamBufferGetStreamBufferNumber
-    #define traceENTER_uxStreamBufferGetStreamBufferNumber( xStreamBuffer )
-#endif
-
-#ifndef traceRETURN_uxStreamBufferGetStreamBufferNumber
-    #define traceRETURN_uxStreamBufferGetStreamBufferNumber( uxStreamBufferNumber )
-#endif
-
-#ifndef traceENTER_vStreamBufferSetStreamBufferNumber
-    #define traceENTER_vStreamBufferSetStreamBufferNumber( xStreamBuffer, uxStreamBufferNumber )
-#endif
-
-#ifndef traceRETURN_vStreamBufferSetStreamBufferNumber
-    #define traceRETURN_vStreamBufferSetStreamBufferNumber()
-#endif
-
-#ifndef traceENTER_ucStreamBufferGetStreamBufferType
-    #define traceENTER_ucStreamBufferGetStreamBufferType( xStreamBuffer )
-#endif
-
-#ifndef traceRETURN_ucStreamBufferGetStreamBufferType
-    #define traceRETURN_ucStreamBufferGetStreamBufferType( ucStreamBufferType )
-#endif
-
-#ifndef traceENTER_vListInitialise
-    #define traceENTER_vListInitialise( pxList )
-#endif
-
-#ifndef traceRETURN_vListInitialise
-    #define traceRETURN_vListInitialise()
-#endif
-
-#ifndef traceENTER_vListInitialiseItem
-    #define traceENTER_vListInitialiseItem( pxItem )
-#endif
-
-#ifndef traceRETURN_vListInitialiseItem
-    #define traceRETURN_vListInitialiseItem()
-#endif
-
-#ifndef traceENTER_vListInsertEnd
-    #define traceENTER_vListInsertEnd( pxList, pxNewListItem )
-#endif
-
-#ifndef traceRETURN_vListInsertEnd
-    #define traceRETURN_vListInsertEnd()
-#endif
-
-#ifndef traceENTER_vListInsert
-    #define traceENTER_vListInsert( pxList, pxNewListItem )
-#endif
-
-#ifndef traceRETURN_vListInsert
-    #define traceRETURN_vListInsert()
-#endif
-
-#ifndef traceENTER_uxListRemove
-    #define traceENTER_uxListRemove( pxItemToRemove )
-#endif
-
-#ifndef traceRETURN_uxListRemove
-    #define traceRETURN_uxListRemove( uxNumberOfItems )
-#endif
-
-#ifndef traceENTER_xCoRoutineCreate
-    #define traceENTER_xCoRoutineCreate( pxCoRoutineCode, uxPriority, uxIndex )
-#endif
-
-#ifndef traceRETURN_xCoRoutineCreate
-    #define traceRETURN_xCoRoutineCreate( xReturn )
-#endif
-
-#ifndef traceENTER_vCoRoutineAddToDelayedList
-    #define traceENTER_vCoRoutineAddToDelayedList( xTicksToDelay, pxEventList )
-#endif
-
-#ifndef traceRETURN_vCoRoutineAddToDelayedList
-    #define traceRETURN_vCoRoutineAddToDelayedList()
-#endif
-
-#ifndef traceENTER_vCoRoutineSchedule
-    #define traceENTER_vCoRoutineSchedule()
-#endif
-
-#ifndef traceRETURN_vCoRoutineSchedule
-    #define traceRETURN_vCoRoutineSchedule()
-#endif
-
-#ifndef traceENTER_xCoRoutineRemoveFromEventList
-    #define traceENTER_xCoRoutineRemoveFromEventList( pxEventList )
-#endif
-
-#ifndef traceRETURN_xCoRoutineRemoveFromEventList
-    #define traceRETURN_xCoRoutineRemoveFromEventList( xReturn )
-#endif
-
-#ifndef configGENERATE_RUN_TIME_STATS
-    #define configGENERATE_RUN_TIME_STATS    0
-#endif
-
-#if ( configGENERATE_RUN_TIME_STATS == 1 )
-
-    #ifndef portCONFIGURE_TIMER_FOR_RUN_TIME_STATS
-        #error If configGENERATE_RUN_TIME_STATS is defined then portCONFIGURE_TIMER_FOR_RUN_TIME_STATS must also be defined.  portCONFIGURE_TIMER_FOR_RUN_TIME_STATS should call a port layer function to setup a peripheral timer/counter that can then be used as the run time counter time base.
-    #endif /* portCONFIGURE_TIMER_FOR_RUN_TIME_STATS */
-
-    #ifndef portGET_RUN_TIME_COUNTER_VALUE
-        #ifndef portALT_GET_RUN_TIME_COUNTER_VALUE
-            #error If configGENERATE_RUN_TIME_STATS is defined then either portGET_RUN_TIME_COUNTER_VALUE or portALT_GET_RUN_TIME_COUNTER_VALUE must also be defined.  See the examples provided and the FreeRTOS web site for more information.
-        #endif /* portALT_GET_RUN_TIME_COUNTER_VALUE */
-    #endif /* portGET_RUN_TIME_COUNTER_VALUE */
-
-#endif /* configGENERATE_RUN_TIME_STATS */
-
-#ifndef portCONFIGURE_TIMER_FOR_RUN_TIME_STATS
-    #define portCONFIGURE_TIMER_FOR_RUN_TIME_STATS()
-#endif
-
-#ifndef configUSE_MALLOC_FAILED_HOOK
-    #define configUSE_MALLOC_FAILED_HOOK    0
-#endif
-
-#ifndef portPRIVILEGE_BIT
-    #define portPRIVILEGE_BIT    ( ( UBaseType_t ) 0x00 )
-#endif
-
-#ifndef portYIELD_WITHIN_API
-    #define portYIELD_WITHIN_API    portYIELD
-#endif
-
-#ifndef portSUPPRESS_TICKS_AND_SLEEP
-    #define portSUPPRESS_TICKS_AND_SLEEP( xExpectedIdleTime )
-#endif
-
-#ifndef configEXPECTED_IDLE_TIME_BEFORE_SLEEP
-    #define configEXPECTED_IDLE_TIME_BEFORE_SLEEP    2
-#endif
-
-#if configEXPECTED_IDLE_TIME_BEFORE_SLEEP < 2
-    #error configEXPECTED_IDLE_TIME_BEFORE_SLEEP must not be less than 2
-#endif
-
-#ifndef configUSE_TICKLESS_IDLE
-    #define configUSE_TICKLESS_IDLE    0
-#endif
-
-#ifndef configPRE_SUPPRESS_TICKS_AND_SLEEP_PROCESSING
-    #define configPRE_SUPPRESS_TICKS_AND_SLEEP_PROCESSING( x )
-#endif
-
-#ifndef configPRE_SLEEP_PROCESSING
-    #define configPRE_SLEEP_PROCESSING( x )
-#endif
-
-#ifndef configPOST_SLEEP_PROCESSING
-    #define configPOST_SLEEP_PROCESSING( x )
-#endif
-
-#ifndef configUSE_QUEUE_SETS
-    #define configUSE_QUEUE_SETS    0
-#endif
-
-#ifndef portTASK_USES_FLOATING_POINT
-    #define portTASK_USES_FLOATING_POINT()
-#endif
-
-#ifndef portALLOCATE_SECURE_CONTEXT
-    #define portALLOCATE_SECURE_CONTEXT( ulSecureStackSize )
-#endif
-
-#ifndef portDONT_DISCARD
-    #define portDONT_DISCARD
-#endif
-
-#ifndef configUSE_TIME_SLICING
-    #define configUSE_TIME_SLICING    1
-#endif
-
-#ifndef configINCLUDE_APPLICATION_DEFINED_PRIVILEGED_FUNCTIONS
-    #define configINCLUDE_APPLICATION_DEFINED_PRIVILEGED_FUNCTIONS    0
-#endif
-
-#ifndef configUSE_STATS_FORMATTING_FUNCTIONS
-    #define configUSE_STATS_FORMATTING_FUNCTIONS    0
-#endif
-
-#ifndef portASSERT_IF_INTERRUPT_PRIORITY_INVALID
-    #define portASSERT_IF_INTERRUPT_PRIORITY_INVALID()
-#endif
-
-#ifndef configUSE_TRACE_FACILITY
-    #define configUSE_TRACE_FACILITY    0
-#endif
-
-#ifndef mtCOVERAGE_TEST_MARKER
-    #define mtCOVERAGE_TEST_MARKER()
-#endif
-
-#ifndef mtCOVERAGE_TEST_DELAY
-    #define mtCOVERAGE_TEST_DELAY()
-#endif
-
-#ifndef portASSERT_IF_IN_ISR
-    #define portASSERT_IF_IN_ISR()
-#endif
-
-#ifndef configUSE_PORT_OPTIMISED_TASK_SELECTION
-    #define configUSE_PORT_OPTIMISED_TASK_SELECTION    0
-#endif
-
-#ifndef configAPPLICATION_ALLOCATED_HEAP
-    #define configAPPLICATION_ALLOCATED_HEAP    0
-#endif
-
-#ifndef configENABLE_HEAP_PROTECTOR
-    #define configENABLE_HEAP_PROTECTOR    0
-#endif
-
-#ifndef configUSE_TASK_NOTIFICATIONS
-    #define configUSE_TASK_NOTIFICATIONS    1
-#endif
-
-#ifndef configTASK_NOTIFICATION_ARRAY_ENTRIES
-    #define configTASK_NOTIFICATION_ARRAY_ENTRIES    1
-#endif
-
-#if configTASK_NOTIFICATION_ARRAY_ENTRIES < 1
-    #error configTASK_NOTIFICATION_ARRAY_ENTRIES must be at least 1
-#endif
-
-#ifndef configUSE_POSIX_ERRNO
-    #define configUSE_POSIX_ERRNO    0
-#endif
-
-#ifndef configUSE_SB_COMPLETED_CALLBACK
-
-/* By default per-instance callbacks are not enabled for stream buffer or message buffer. */
-    #define configUSE_SB_COMPLETED_CALLBACK    0
-#endif
-
-#ifndef portTICK_TYPE_IS_ATOMIC
-    #define portTICK_TYPE_IS_ATOMIC    0
-#endif
-
-#ifndef configSUPPORT_STATIC_ALLOCATION
-    /* Defaults to 0 for backward compatibility. */
-    #define configSUPPORT_STATIC_ALLOCATION    0
-#endif
-
-#ifndef configKERNEL_PROVIDED_STATIC_MEMORY
-    #define configKERNEL_PROVIDED_STATIC_MEMORY    0
-#endif
-
-#ifndef configSUPPORT_DYNAMIC_ALLOCATION
-    /* Defaults to 1 for backward compatibility. */
-    #define configSUPPORT_DYNAMIC_ALLOCATION    1
-#endif
-
-#if ( ( configUSE_STATS_FORMATTING_FUNCTIONS > 0 ) && ( configSUPPORT_DYNAMIC_ALLOCATION != 1 ) )
-    #error configUSE_STATS_FORMATTING_FUNCTIONS cannot be used without dynamic allocation, but configSUPPORT_DYNAMIC_ALLOCATION is not set to 1.
-#endif
-
-#if ( configUSE_STATS_FORMATTING_FUNCTIONS > 0 )
-    #if ( ( configUSE_TRACE_FACILITY != 1 ) && ( configGENERATE_RUN_TIME_STATS != 1 ) )
-        #error configUSE_STATS_FORMATTING_FUNCTIONS is 1 but the functions it enables are not used because neither configUSE_TRACE_FACILITY or configGENERATE_RUN_TIME_STATS are 1.  Set configUSE_STATS_FORMATTING_FUNCTIONS to 0 in FreeRTOSConfig.h.
-    #endif
-#endif
-
-#ifndef configSTATS_BUFFER_MAX_LENGTH
-    #define configSTATS_BUFFER_MAX_LENGTH    0xFFFF
-#endif
-
-#ifndef configSTACK_DEPTH_TYPE
-
-/* Defaults to uint16_t for backward compatibility, but can be overridden
- * in FreeRTOSConfig.h if uint16_t is too restrictive. */
-    #define configSTACK_DEPTH_TYPE    uint16_t
-#endif
-
-#ifndef configRUN_TIME_COUNTER_TYPE
-
-/* Defaults to uint32_t for backward compatibility, but can be overridden in
- * FreeRTOSConfig.h if uint32_t is too restrictive. */
-
-    #define configRUN_TIME_COUNTER_TYPE    uint32_t
-#endif
-
-#ifndef configMESSAGE_BUFFER_LENGTH_TYPE
-
-/* Defaults to size_t for backward compatibility, but can be overridden
- * in FreeRTOSConfig.h if lengths will always be less than the number of bytes
- * in a size_t. */
-    #define configMESSAGE_BUFFER_LENGTH_TYPE    size_t
-#endif
-
-/* Sanity check the configuration. */
-#if ( ( configSUPPORT_STATIC_ALLOCATION == 0 ) && ( configSUPPORT_DYNAMIC_ALLOCATION == 0 ) )
-    #error configSUPPORT_STATIC_ALLOCATION and configSUPPORT_DYNAMIC_ALLOCATION cannot both be 0, but can both be 1.
-#endif
-
-#if ( ( configUSE_RECURSIVE_MUTEXES == 1 ) && ( configUSE_MUTEXES != 1 ) )
-    #error configUSE_MUTEXES must be set to 1 to use recursive mutexes
-#endif
-
-#if ( ( configRUN_MULTIPLE_PRIORITIES == 0 ) && ( configUSE_TASK_PREEMPTION_DISABLE != 0 ) )
-    #error configRUN_MULTIPLE_PRIORITIES must be set to 1 to use task preemption disable
-#endif
-
-#if ( ( configUSE_PREEMPTION == 0 ) && ( configUSE_TASK_PREEMPTION_DISABLE != 0 ) )
-    #error configUSE_PREEMPTION must be set to 1 to use task preemption disable
-#endif
-
-#if ( ( configNUMBER_OF_CORES == 1 ) && ( configUSE_TASK_PREEMPTION_DISABLE != 0 ) )
-    #error configUSE_TASK_PREEMPTION_DISABLE is not supported in single core FreeRTOS
-#endif
-
-#if ( ( configNUMBER_OF_CORES == 1 ) && ( configUSE_CORE_AFFINITY != 0 ) )
-    #error configUSE_CORE_AFFINITY is not supported in single core FreeRTOS
-#endif
-
-#if ( ( configNUMBER_OF_CORES > 1 ) && ( configUSE_PORT_OPTIMISED_TASK_SELECTION != 0 ) )
-    #error configUSE_PORT_OPTIMISED_TASK_SELECTION is not supported in SMP FreeRTOS
-#endif
-
-#ifndef configINITIAL_TICK_COUNT
-    #define configINITIAL_TICK_COUNT    0
-#endif
-
-#if ( portTICK_TYPE_IS_ATOMIC == 0 )
-
-/* Either variables of tick type cannot be read atomically, or
- * portTICK_TYPE_IS_ATOMIC was not set - map the critical sections used when
- * the tick count is returned to the standard critical section macros. */
-    #define portTICK_TYPE_ENTER_CRITICAL()                      portENTER_CRITICAL()
-    #define portTICK_TYPE_EXIT_CRITICAL()                       portEXIT_CRITICAL()
-    #define portTICK_TYPE_SET_INTERRUPT_MASK_FROM_ISR()         portSET_INTERRUPT_MASK_FROM_ISR()
-    #define portTICK_TYPE_CLEAR_INTERRUPT_MASK_FROM_ISR( x )    portCLEAR_INTERRUPT_MASK_FROM_ISR( ( x ) )
-#else
-
-/* The tick type can be read atomically, so critical sections used when the
- * tick count is returned can be defined away. */
-    #define portTICK_TYPE_ENTER_CRITICAL()
-    #define portTICK_TYPE_EXIT_CRITICAL()
-    #define portTICK_TYPE_SET_INTERRUPT_MASK_FROM_ISR()         0
-    #define portTICK_TYPE_CLEAR_INTERRUPT_MASK_FROM_ISR( x )    ( void ) ( x )
-#endif /* if ( portTICK_TYPE_IS_ATOMIC == 0 ) */
-
-/* Definitions to allow backward compatibility with FreeRTOS versions prior to
- * V8 if desired. */
-#ifndef configENABLE_BACKWARD_COMPATIBILITY
-    #define configENABLE_BACKWARD_COMPATIBILITY    1
-#endif
-
-#ifndef configPRINTF
-
-/* configPRINTF() was not defined, so define it away to nothing.  To use
- * configPRINTF() then define it as follows (where MyPrintFunction() is
- * provided by the application writer):
- *
- * void MyPrintFunction(const char *pcFormat, ... );
- #define configPRINTF( X )   MyPrintFunction X
- *
- * Then call like a standard printf() function, but placing brackets around
- * all parameters so they are passed as a single parameter.  For example:
- * configPRINTF( ("Value = %d", MyVariable) ); */
-    #define configPRINTF( X )
-#endif
-
-#ifndef configMAX
-
-/* The application writer has not provided their own MAX macro, so define
- * the following generic implementation. */
-    #define configMAX( a, b )    ( ( ( a ) > ( b ) ) ? ( a ) : ( b ) )
-#endif
-
-#ifndef configMIN
-
-/* The application writer has not provided their own MIN macro, so define
- * the following generic implementation. */
-    #define configMIN( a, b )    ( ( ( a ) < ( b ) ) ? ( a ) : ( b ) )
-#endif
-
-#if configENABLE_BACKWARD_COMPATIBILITY == 1
-    #define eTaskStateGet                 eTaskGetState
-    #define portTickType                  TickType_t
-    #define xTaskHandle                   TaskHandle_t
-    #define xQueueHandle                  QueueHandle_t
-    #define xSemaphoreHandle              SemaphoreHandle_t
-    #define xQueueSetHandle               QueueSetHandle_t
-    #define xQueueSetMemberHandle         QueueSetMemberHandle_t
-    #define xTimeOutType                  TimeOut_t
-    #define xMemoryRegion                 MemoryRegion_t
-    #define xTaskParameters               TaskParameters_t
-    #define xTaskStatusType               TaskStatus_t
-    #define xTimerHandle                  TimerHandle_t
-    #define xCoRoutineHandle              CoRoutineHandle_t
-    #define pdTASK_HOOK_CODE              TaskHookFunction_t
-    #define portTICK_RATE_MS              portTICK_PERIOD_MS
-    #define pcTaskGetTaskName             pcTaskGetName
-    #define pcTimerGetTimerName           pcTimerGetName
-    #define pcQueueGetQueueName           pcQueueGetName
-    #define vTaskGetTaskInfo              vTaskGetInfo
-    #define xTaskGetIdleRunTimeCounter    ulTaskGetIdleRunTimeCounter
-
-/* Backward compatibility within the scheduler code only - these definitions
- * are not really required but are included for completeness. */
-    #define tmrTIMER_CALLBACK             TimerCallbackFunction_t
-    #define pdTASK_CODE                   TaskFunction_t
-    #define xListItem                     ListItem_t
-    #define xList                         List_t
-
-/* For libraries that break the list data hiding, and access list structure
- * members directly (which is not supposed to be done). */
-    #define pxContainer                   pvContainer
-#endif /* configENABLE_BACKWARD_COMPATIBILITY */
-
-#if ( configUSE_ALTERNATIVE_API != 0 )
-    #error The alternative API was deprecated some time ago, and was removed in FreeRTOS V9.0 0
-#endif
-
-/* Set configUSE_TASK_FPU_SUPPORT to 0 to omit floating point support even
- * if floating point hardware is otherwise supported by the FreeRTOS port in use.
- * This constant is not supported by all FreeRTOS ports that include floating
- * point support. */
-#ifndef configUSE_TASK_FPU_SUPPORT
-    #define configUSE_TASK_FPU_SUPPORT    1
-#endif
-
-/* Set configENABLE_MPU to 1 to enable MPU support and 0 to disable it. This is
- * currently used in ARMv8M ports. */
-#ifndef configENABLE_MPU
-    #define configENABLE_MPU    0
-#endif
-
-/* Set configENABLE_FPU to 1 to enable FPU support and 0 to disable it. This is
- * currently used in ARMv8M ports. */
-#ifndef configENABLE_FPU
-    #define configENABLE_FPU    1
-#endif
-
-/* Set configENABLE_MVE to 1 to enable MVE support and 0 to disable it. This is
- * currently used in ARMv8M ports. */
-#ifndef configENABLE_MVE
-    #define configENABLE_MVE    0
-#endif
-
-/* Set configENABLE_TRUSTZONE to 1 enable TrustZone support and 0 to disable it.
- * This is currently used in ARMv8M ports. */
-#ifndef configENABLE_TRUSTZONE
-    #define configENABLE_TRUSTZONE    1
-#endif
-
-/* Set configRUN_FREERTOS_SECURE_ONLY to 1 to run the FreeRTOS ARMv8M port on
- * the Secure Side only. */
-#ifndef configRUN_FREERTOS_SECURE_ONLY
-    #define configRUN_FREERTOS_SECURE_ONLY    0
-#endif
-
-#ifndef configRUN_ADDITIONAL_TESTS
-    #define configRUN_ADDITIONAL_TESTS    0
-#endif
-
-/* The following config allows infinite loop control. For example, control the
- * infinite loop in idle task function when performing unit tests. */
-#ifndef configCONTROL_INFINITE_LOOP
-    #define configCONTROL_INFINITE_LOOP()
-#endif
-
-/* Sometimes the FreeRTOSConfig.h settings only allow a task to be created using
- * dynamically allocated RAM, in which case when any task is deleted it is known
- * that both the task's stack and TCB need to be freed.  Sometimes the
- * FreeRTOSConfig.h settings only allow a task to be created using statically
- * allocated RAM, in which case when any task is deleted it is known that neither
- * the task's stack or TCB should be freed.  Sometimes the FreeRTOSConfig.h
- * settings allow a task to be created using either statically or dynamically
- * allocated RAM, in which case a member of the TCB is used to record whether the
- * stack and/or TCB were allocated statically or dynamically, so when a task is
- * deleted the RAM that was allocated dynamically is freed again and no attempt is
- * made to free the RAM that was allocated statically.
- * tskSTATIC_AND_DYNAMIC_ALLOCATION_POSSIBLE is only true if it is possible for a
- * task to be created using either statically or dynamically allocated RAM.  Note
- * that if portUSING_MPU_WRAPPERS is 1 then a protected task can be created with
- * a statically allocated stack and a dynamically allocated TCB.
- *
- * The following table lists various combinations of portUSING_MPU_WRAPPERS,
- * configSUPPORT_DYNAMIC_ALLOCATION and configSUPPORT_STATIC_ALLOCATION and
- * when it is possible to have both static and dynamic allocation:
- *  +-----+---------+--------+-----------------------------+-----------------------------------+------------------+-----------+
- * | MPU | Dynamic | Static |     Available Functions     |       Possible Allocations        | Both Dynamic and | Need Free |
- * |     |         |        |                             |                                   | Static Possible  |           |
- * +-----+---------+--------+-----------------------------+-----------------------------------+------------------+-----------+
- * | 0   | 0       | 1      | xTaskCreateStatic           | TCB - Static, Stack - Static      | No               | No        |
- * +-----|---------|--------|-----------------------------|-----------------------------------|------------------|-----------|
- * | 0   | 1       | 0      | xTaskCreate                 | TCB - Dynamic, Stack - Dynamic    | No               | Yes       |
- * +-----|---------|--------|-----------------------------|-----------------------------------|------------------|-----------|
- * | 0   | 1       | 1      | xTaskCreate,                | 1. TCB - Dynamic, Stack - Dynamic | Yes              | Yes       |
- * |     |         |        | xTaskCreateStatic           | 2. TCB - Static, Stack - Static   |                  |           |
- * +-----|---------|--------|-----------------------------|-----------------------------------|------------------|-----------|
- * | 1   | 0       | 1      | xTaskCreateStatic,          | TCB - Static, Stack - Static      | No               | No        |
- * |     |         |        | xTaskCreateRestrictedStatic |                                   |                  |           |
- * +-----|---------|--------|-----------------------------|-----------------------------------|------------------|-----------|
- * | 1   | 1       | 0      | xTaskCreate,                | 1. TCB - Dynamic, Stack - Dynamic | Yes              | Yes       |
- * |     |         |        | xTaskCreateRestricted       | 2. TCB - Dynamic, Stack - Static  |                  |           |
- * +-----|---------|--------|-----------------------------|-----------------------------------|------------------|-----------|
- * | 1   | 1       | 1      | xTaskCreate,                | 1. TCB - Dynamic, Stack - Dynamic | Yes              | Yes       |
- * |     |         |        | xTaskCreateStatic,          | 2. TCB - Dynamic, Stack - Static  |                  |           |
- * |     |         |        | xTaskCreateRestricted,      | 3. TCB - Static, Stack - Static   |                  |           |
- * |     |         |        | xTaskCreateRestrictedStatic |                                   |                  |           |
- * +-----+---------+--------+-----------------------------+-----------------------------------+------------------+-----------+
- */
-#define tskSTATIC_AND_DYNAMIC_ALLOCATION_POSSIBLE                                                                                     \
-    ( ( ( portUSING_MPU_WRAPPERS == 0 ) && ( configSUPPORT_DYNAMIC_ALLOCATION == 1 ) && ( configSUPPORT_STATIC_ALLOCATION == 1 ) ) || \
-      ( ( portUSING_MPU_WRAPPERS == 1 ) && ( configSUPPORT_DYNAMIC_ALLOCATION == 1 ) ) )
-
-/*
- * In line with software engineering best practice, FreeRTOS implements a strict
- * data hiding policy, so the real structures used by FreeRTOS to maintain the
- * state of tasks, queues, semaphores, etc. are not accessible to the application
- * code.  However, if the application writer wants to statically allocate such
- * an object then the size of the object needs to be known.  Dummy structures
- * that are guaranteed to have the same size and alignment requirements of the
- * real objects are used for this purpose.  The dummy list and list item
- * structures below are used for inclusion in such a dummy structure.
- */
-struct xSTATIC_LIST_ITEM
-{
-    #if ( configUSE_LIST_DATA_INTEGRITY_CHECK_BYTES == 1 )
-        TickType_t xDummy1;
-    #endif
-    TickType_t xDummy2;
-    void * pvDummy3[ 4 ];
-    #if ( configUSE_LIST_DATA_INTEGRITY_CHECK_BYTES == 1 )
-        TickType_t xDummy4;
-    #endif
-};
-typedef struct xSTATIC_LIST_ITEM StaticListItem_t;
-
-#if ( configUSE_MINI_LIST_ITEM == 1 )
-    /* See the comments above the struct xSTATIC_LIST_ITEM definition. */
-    struct xSTATIC_MINI_LIST_ITEM
-    {
-        #if ( configUSE_LIST_DATA_INTEGRITY_CHECK_BYTES == 1 )
-            TickType_t xDummy1;
-        #endif
-        TickType_t xDummy2;
-        void * pvDummy3[ 2 ];
-    };
-    typedef struct xSTATIC_MINI_LIST_ITEM StaticMiniListItem_t;
-#else /* if ( configUSE_MINI_LIST_ITEM == 1 ) */
-    typedef struct xSTATIC_LIST_ITEM      StaticMiniListItem_t;
-#endif /* if ( configUSE_MINI_LIST_ITEM == 1 ) */
-
-/* See the comments above the struct xSTATIC_LIST_ITEM definition. */
-typedef struct xSTATIC_LIST
-{
-    #if ( configUSE_LIST_DATA_INTEGRITY_CHECK_BYTES == 1 )
-        TickType_t xDummy1;
-    #endif
-    UBaseType_t uxDummy2;
-    void * pvDummy3;
-    StaticMiniListItem_t xDummy4;
-    #if ( configUSE_LIST_DATA_INTEGRITY_CHECK_BYTES == 1 )
-        TickType_t xDummy5;
-    #endif
-} StaticList_t;
-
-/*
- * In line with software engineering best practice, especially when supplying a
- * library that is likely to change in future versions, FreeRTOS implements a
- * strict data hiding policy.  This means the Task structure used internally by
- * FreeRTOS is not accessible to application code.  However, if the application
- * writer wants to statically allocate the memory required to create a task then
- * the size of the task object needs to be known.  The StaticTask_t structure
- * below is provided for this purpose.  Its sizes and alignment requirements are
- * guaranteed to match those of the genuine structure, no matter which
- * architecture is being used, and no matter how the values in FreeRTOSConfig.h
- * are set.  Its contents are somewhat obfuscated in the hope users will
- * recognise that it would be unwise to make direct use of the structure members.
- */
-typedef struct xSTATIC_TCB
-{
-    void * pxDummy1;
-    #if ( portUSING_MPU_WRAPPERS == 1 )
-        xMPU_SETTINGS xDummy2;
-    #endif
-    #if ( configUSE_CORE_AFFINITY == 1 ) && ( configNUMBER_OF_CORES > 1 )
-        UBaseType_t uxDummy26;
-    #endif
-    StaticListItem_t xDummy3[ 2 ];
-    UBaseType_t uxDummy5;
-    void * pxDummy6;
-    #if ( configNUMBER_OF_CORES > 1 )
-        BaseType_t xDummy23;
-        UBaseType_t uxDummy24;
-    #endif
-    uint8_t ucDummy7[ configMAX_TASK_NAME_LEN ];
-    #if ( configUSE_TASK_PREEMPTION_DISABLE == 1 )
-        BaseType_t xDummy25;
-    #endif
-    #if ( ( portSTACK_GROWTH > 0 ) || ( configRECORD_STACK_HIGH_ADDRESS == 1 ) )
-        void * pxDummy8;
-    #endif
-    #if ( portCRITICAL_NESTING_IN_TCB == 1 )
-        UBaseType_t uxDummy9;
-    #endif
-    #if ( configUSE_TRACE_FACILITY == 1 )
-        UBaseType_t uxDummy10[ 2 ];
-    #endif
-    #if ( configUSE_MUTEXES == 1 )
-        UBaseType_t uxDummy12[ 2 ];
-    #endif
-    #if ( configUSE_APPLICATION_TASK_TAG == 1 )
-        void * pxDummy14;
-    #endif
-    #if ( configNUM_THREAD_LOCAL_STORAGE_POINTERS > 0 )
-        void * pvDummy15[ configNUM_THREAD_LOCAL_STORAGE_POINTERS ];
-    #endif
-    #if ( configGENERATE_RUN_TIME_STATS == 1 )
-        configRUN_TIME_COUNTER_TYPE ulDummy16;
-    #endif
-    #if ( configUSE_C_RUNTIME_TLS_SUPPORT == 1 )
-        configTLS_BLOCK_TYPE xDummy17;
-    #endif
-    #if ( configUSE_TASK_NOTIFICATIONS == 1 )
-        uint32_t ulDummy18[ configTASK_NOTIFICATION_ARRAY_ENTRIES ];
-        uint8_t ucDummy19[ configTASK_NOTIFICATION_ARRAY_ENTRIES ];
-    #endif
-    #if ( tskSTATIC_AND_DYNAMIC_ALLOCATION_POSSIBLE != 0 )
-        uint8_t uxDummy20;
-    #endif
-
-    #if ( INCLUDE_xTaskAbortDelay == 1 )
-        uint8_t ucDummy21;
-    #endif
-    #if ( configUSE_POSIX_ERRNO == 1 )
-        int iDummy22;
-    #endif
-} StaticTask_t;
-
-/*
- * In line with software engineering best practice, especially when supplying a
- * library that is likely to change in future versions, FreeRTOS implements a
- * strict data hiding policy.  This means the Queue structure used internally by
- * FreeRTOS is not accessible to application code.  However, if the application
- * writer wants to statically allocate the memory required to create a queue
- * then the size of the queue object needs to be known.  The StaticQueue_t
- * structure below is provided for this purpose.  Its sizes and alignment
- * requirements are guaranteed to match those of the genuine structure, no
- * matter which architecture is being used, and no matter how the values in
- * FreeRTOSConfig.h are set.  Its contents are somewhat obfuscated in the hope
- * users will recognise that it would be unwise to make direct use of the
- * structure members.
- */
-typedef struct xSTATIC_QUEUE
-{
-    void * pvDummy1[ 3 ];
-
-    union
-    {
-        void * pvDummy2;
-        UBaseType_t uxDummy2;
-    } u;
-
-    StaticList_t xDummy3[ 2 ];
-    UBaseType_t uxDummy4[ 3 ];
-    uint8_t ucDummy5[ 2 ];
-
-    #if ( ( configSUPPORT_STATIC_ALLOCATION == 1 ) && ( configSUPPORT_DYNAMIC_ALLOCATION == 1 ) )
-        uint8_t ucDummy6;
-    #endif
-
-    #if ( configUSE_QUEUE_SETS == 1 )
-        void * pvDummy7;
-    #endif
-
-    #if ( configUSE_TRACE_FACILITY == 1 )
-        UBaseType_t uxDummy8;
-        uint8_t ucDummy9;
-    #endif
-} StaticQueue_t;
-typedef StaticQueue_t StaticSemaphore_t;
-
-/*
- * In line with software engineering best practice, especially when supplying a
- * library that is likely to change in future versions, FreeRTOS implements a
- * strict data hiding policy.  This means the event group structure used
- * internally by FreeRTOS is not accessible to application code.  However, if
- * the application writer wants to statically allocate the memory required to
- * create an event group then the size of the event group object needs to be
- * know.  The StaticEventGroup_t structure below is provided for this purpose.
- * Its sizes and alignment requirements are guaranteed to match those of the
- * genuine structure, no matter which architecture is being used, and no matter
- * how the values in FreeRTOSConfig.h are set.  Its contents are somewhat
- * obfuscated in the hope users will recognise that it would be unwise to make
- * direct use of the structure members.
- */
-typedef struct xSTATIC_EVENT_GROUP
-{
-    TickType_t xDummy1;
-    StaticList_t xDummy2;
-
-    #if ( configUSE_TRACE_FACILITY == 1 )
-        UBaseType_t uxDummy3;
-    #endif
-
-    #if ( ( configSUPPORT_STATIC_ALLOCATION == 1 ) && ( configSUPPORT_DYNAMIC_ALLOCATION == 1 ) )
-        uint8_t ucDummy4;
-    #endif
-} StaticEventGroup_t;
-
-/*
- * In line with software engineering best practice, especially when supplying a
- * library that is likely to change in future versions, FreeRTOS implements a
- * strict data hiding policy.  This means the software timer structure used
- * internally by FreeRTOS is not accessible to application code.  However, if
- * the application writer wants to statically allocate the memory required to
- * create a software timer then the size of the queue object needs to be known.
- * The StaticTimer_t structure below is provided for this purpose.  Its sizes
- * and alignment requirements are guaranteed to match those of the genuine
- * structure, no matter which architecture is being used, and no matter how the
- * values in FreeRTOSConfig.h are set.  Its contents are somewhat obfuscated in
- * the hope users will recognise that it would be unwise to make direct use of
- * the structure members.
- */
-typedef struct xSTATIC_TIMER
-{
-    void * pvDummy1;
-    StaticListItem_t xDummy2;
-    TickType_t xDummy3;
-    void * pvDummy5;
-    TaskFunction_t pvDummy6;
-    #if ( configUSE_TRACE_FACILITY == 1 )
-        UBaseType_t uxDummy7;
-    #endif
-    uint8_t ucDummy8;
-} StaticTimer_t;
-
-/*
- * In line with software engineering best practice, especially when supplying a
- * library that is likely to change in future versions, FreeRTOS implements a
- * strict data hiding policy.  This means the stream buffer structure used
- * internally by FreeRTOS is not accessible to application code.  However, if
- * the application writer wants to statically allocate the memory required to
- * create a stream buffer then the size of the stream buffer object needs to be
- * known.  The StaticStreamBuffer_t structure below is provided for this
- * purpose.  Its size and alignment requirements are guaranteed to match those
- * of the genuine structure, no matter which architecture is being used, and
- * no matter how the values in FreeRTOSConfig.h are set.  Its contents are
- * somewhat obfuscated in the hope users will recognise that it would be unwise
- * to make direct use of the structure members.
- */
-typedef struct xSTATIC_STREAM_BUFFER
-{
-    size_t uxDummy1[ 4 ];
-    void * pvDummy2[ 3 ];
-    uint8_t ucDummy3;
-    #if ( configUSE_TRACE_FACILITY == 1 )
-        UBaseType_t uxDummy4;
-    #endif
-    #if ( configUSE_SB_COMPLETED_CALLBACK == 1 )
-        void * pvDummy5[ 2 ];
-    #endif
-} StaticStreamBuffer_t;
-
-/* Message buffers are built on stream buffers. */
-typedef StaticStreamBuffer_t StaticMessageBuffer_t;
-
-/* *INDENT-OFF* */
-#ifdef __cplusplus
-    }
-#endif
-/* *INDENT-ON* */
-
-#endif /* INC_FREERTOS_H */
->>>>>>> 41c54abf
+#endif /* INC_FREERTOS_H */