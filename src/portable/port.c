/*
 * FreeRTOS Kernel V10.4.1
 * Copyright (C) 2020 Amazon.com, Inc. or its affiliates.  All Rights Reserved.
 *
 * Permission is hereby granted, free of charge, to any person obtaining a copy of
 * this software and associated documentation files (the "Software"), to deal in
 * the Software without restriction, including without limitation the rights to
 * use, copy, modify, merge, publish, distribute, sublicense, and/or sell copies of
 * the Software, and to permit persons to whom the Software is furnished to do so,
 * subject to the following conditions:
 *
 * The above copyright notice and this permission notice shall be included in all
 * copies or substantial portions of the Software.
 *
 * THE SOFTWARE IS PROVIDED "AS IS", WITHOUT WARRANTY OF ANY KIND, EXPRESS OR
 * IMPLIED, INCLUDING BUT NOT LIMITED TO THE WARRANTIES OF MERCHANTABILITY, FITNESS
 * FOR A PARTICULAR PURPOSE AND NONINFRINGEMENT. IN NO EVENT SHALL THE AUTHORS OR
 * COPYRIGHT HOLDERS BE LIABLE FOR ANY CLAIM, DAMAGES OR OTHER LIABILITY, WHETHER
 * IN AN ACTION OF CONTRACT, TORT OR OTHERWISE, ARISING FROM, OUT OF OR IN
 * CONNECTION WITH THE SOFTWARE OR THE USE OR OTHER DEALINGS IN THE SOFTWARE.
 *
 * https://www.FreeRTOS.org
 * https://github.com/FreeRTOS
 *
 */

/*-----------------------------------------------------------
* Implementation of functions defined in portable.h for the ARM CM4F port.
*----------------------------------------------------------*/

/* Scheduler includes. */
#include "FreeRTOS.h"
#include "task.h"

#ifndef __VFP_FP__
    #error This port can only be used when the project options are configured to enable hardware floating point support.
#endif

#ifndef configSYSTICK_CLOCK_HZ
    #define configSYSTICK_CLOCK_HZ      configCPU_CLOCK_HZ
    /* Ensure the SysTick is clocked at the same frequency as the core. */
    #define portNVIC_SYSTICK_CLK_BIT    ( 1UL << 2UL )
#else

/* The way the SysTick is clocked is not modified in case it is not the same
 * as the core. */
    #define portNVIC_SYSTICK_CLK_BIT    ( 0 )
#endif

/* Constants required to manipulate the core.  Registers first... */
<<<<<<< HEAD
#define portNVIC_SYSTICK_CTRL_REG			SYST_CSR
#define portNVIC_SYSTICK_LOAD_REG			SYST_RVR
#define portNVIC_SYSTICK_CURRENT_VALUE_REG	SYST_CVR
#define portNVIC_SYSPRI2_REG				SCB_SHPR3
/* ...then bits in the registers. */
#define portNVIC_SYSTICK_INT_BIT			SYST_CSR_TICKINT
#define portNVIC_SYSTICK_ENABLE_BIT			SYST_CSR_ENABLE
#define portNVIC_SYSTICK_COUNT_FLAG_BIT		SYST_CSR_COUNTFLAG
#define portNVIC_PENDSVCLEAR_BIT 			( 1UL << 27UL )
#define portNVIC_PEND_SYSTICK_CLEAR_BIT		( 1UL << 25UL )
=======
#define portNVIC_SYSTICK_CTRL_REG             ( *( ( volatile uint32_t * ) 0xe000e010 ) )
#define portNVIC_SYSTICK_LOAD_REG             ( *( ( volatile uint32_t * ) 0xe000e014 ) )
#define portNVIC_SYSTICK_CURRENT_VALUE_REG    ( *( ( volatile uint32_t * ) 0xe000e018 ) )
#define portNVIC_SHPR3_REG                    ( *( ( volatile uint32_t * ) 0xe000ed20 ) )
/* ...then bits in the registers. */
#define portNVIC_SYSTICK_INT_BIT              ( 1UL << 1UL )
#define portNVIC_SYSTICK_ENABLE_BIT           ( 1UL << 0UL )
#define portNVIC_SYSTICK_COUNT_FLAG_BIT       ( 1UL << 16UL )
#define portNVIC_PENDSVCLEAR_BIT              ( 1UL << 27UL )
#define portNVIC_PEND_SYSTICK_CLEAR_BIT       ( 1UL << 25UL )
>>>>>>> 7bc5ddda

/* Constants used to detect a Cortex-M7 r0p1 core, which should use the ARM_CM7
 * r0p1 port. */
#define portCPUID                             ( *( ( volatile uint32_t * ) 0xE000ed00 ) )
#define portCORTEX_M7_r0p1_ID                 ( 0x410FC271UL )
#define portCORTEX_M7_r0p0_ID                 ( 0x410FC270UL )

#define portNVIC_PENDSV_PRI                   ( ( ( uint32_t ) configKERNEL_INTERRUPT_PRIORITY ) << 16UL )
#define portNVIC_SYSTICK_PRI                  ( ( ( uint32_t ) configKERNEL_INTERRUPT_PRIORITY ) << 24UL )

/* Constants required to check the validity of an interrupt priority. */
<<<<<<< HEAD
#define portFIRST_USER_INTERRUPT_NUMBER		( 16 )
#define portNVIC_IP_REGISTERS_OFFSET_16 	( 0xE000E3F0 )
#define portAIRCR_REG						SCB_AIRCR
#define portMAX_8_BIT_VALUE					( ( uint8_t ) 0xff )
#define portTOP_BIT_OF_BYTE					( ( uint8_t ) 0x80 )
#define portMAX_PRIGROUP_BITS				( ( uint8_t ) 7 )
#define portPRIORITY_GROUP_MASK				( 0x07UL << 8UL )
#define portPRIGROUP_SHIFT					( 8UL )
=======
#define portFIRST_USER_INTERRUPT_NUMBER       ( 16 )
#define portNVIC_IP_REGISTERS_OFFSET_16       ( 0xE000E3F0 )
#define portAIRCR_REG                         ( *( ( volatile uint32_t * ) 0xE000ED0C ) )
#define portMAX_8_BIT_VALUE                   ( ( uint8_t ) 0xff )
#define portTOP_BIT_OF_BYTE                   ( ( uint8_t ) 0x80 )
#define portMAX_PRIGROUP_BITS                 ( ( uint8_t ) 7 )
#define portPRIORITY_GROUP_MASK               ( 0x07UL << 8UL )
#define portPRIGROUP_SHIFT                    ( 8UL )
>>>>>>> 7bc5ddda

/* Masks off all bits but the VECTACTIVE bits in the ICSR register. */
#define portVECTACTIVE_MASK                   ( 0xFFUL )

/* Constants required to manipulate the VFP. */
<<<<<<< HEAD
#define portFPCCR							SCB_FPCCR /* Floating point context control register. */
#define portASPEN_AND_LSPEN_BITS			( 0x3UL << 30UL )
=======
#define portFPCCR                             ( ( volatile uint32_t * ) 0xe000ef34 ) /* Floating point context control register. */
#define portASPEN_AND_LSPEN_BITS              ( 0x3UL << 30UL )
>>>>>>> 7bc5ddda

/* Constants required to set up the initial stack. */
#define portINITIAL_XPSR                      ( 0x01000000 )
#define portINITIAL_EXC_RETURN                ( 0xfffffffd )

/* The systick is a 24-bit counter. */
#define portMAX_24_BIT_NUMBER                 ( 0xffffffUL )

/* For strict compliance with the Cortex-M spec the task start address should
 * have bit-0 clear, as it is loaded into the PC on exit from an ISR. */
#define portSTART_ADDRESS_MASK                ( ( StackType_t ) 0xfffffffeUL )

/* A fiddle factor to estimate the number of SysTick counts that would have
 * occurred while the SysTick counter is stopped during tickless idle
 * calculations. */
#define portMISSED_COUNTS_FACTOR              ( 45UL )

/* Let the user override the pre-loading of the initial LR with the address of
 * prvTaskExitError() in case it messes up unwinding of the stack in the
 * debugger. */
#ifdef configTASK_RETURN_ADDRESS
    #define portTASK_RETURN_ADDRESS    configTASK_RETURN_ADDRESS
#else
    #define portTASK_RETURN_ADDRESS    prvTaskExitError
#endif

/*
 * Setup the timer to generate the tick interrupts.  The implementation in this
 * file is weak to allow application writers to change the timer used to
 * generate the tick interrupt.
 */
void vPortSetupTimerInterrupt( void ) __attribute__(( weak, section( ".flashmem" ) ));

/*
 * Exception handlers.
 */
<<<<<<< HEAD
void xPortPendSVHandler( void ) portDONT_DISCARD __attribute__ (( naked ));
void xPortSysTickHandler( void ) portDONT_DISCARD;
void vPortSVCHandler( void ) portDONT_DISCARD __attribute__ (( naked ));
=======
void xPortPendSVHandler( void ) __attribute__( ( naked ) );
void xPortSysTickHandler( void );
void vPortSVCHandler( void ) __attribute__( ( naked ) );
>>>>>>> 7bc5ddda

/*
 * Start first task is a separate function so it can be tested in isolation.
 */
<<<<<<< HEAD
static void prvPortStartFirstTask( void ) portDONT_DISCARD __attribute__ (( naked, section( ".flashmem" ) ));
=======
static void prvPortStartFirstTask( void ) __attribute__( ( naked ) );
>>>>>>> 7bc5ddda

/*
 * Function to enable the VFP.
 */
<<<<<<< HEAD
static void vPortEnableVFP( void ) portDONT_DISCARD __attribute__ (( naked, section( ".flashmem" ) ));
=======
static void vPortEnableVFP( void ) __attribute__( ( naked ) );
>>>>>>> 7bc5ddda

/*
 * Used to catch tasks that attempt to return from their implementing function.
 */
static void prvTaskExitError( void ) __attribute__ (( section( ".flashmem" ) ));

/*-----------------------------------------------------------*/

/* Each task maintains its own interrupt status in the critical nesting
 * variable. */
static UBaseType_t uxCriticalNesting = 0xaaaaaaaa;

/*
 * The number of SysTick increments that make up one tick period.
 */
#if ( configUSE_TICKLESS_IDLE == 1 )
    static uint32_t ulTimerCountsForOneTick = 0;
#endif /* configUSE_TICKLESS_IDLE */

/*
 * The maximum number of tick periods that can be suppressed is limited by the
 * 24 bit resolution of the SysTick timer.
 */
#if ( configUSE_TICKLESS_IDLE == 1 )
    static uint32_t xMaximumPossibleSuppressedTicks = 0;
#endif /* configUSE_TICKLESS_IDLE */

/*
 * Compensate for the CPU cycles that pass while the SysTick is stopped (low
 * power functionality only.
 */
#if ( configUSE_TICKLESS_IDLE == 1 )
    static uint32_t ulStoppedTimerCompensation = 0;
#endif /* configUSE_TICKLESS_IDLE */

/*
 * Used by the portASSERT_IF_INTERRUPT_PRIORITY_INVALID() macro to ensure
 * FreeRTOS API functions are not called from interrupts that have been assigned
 * a priority above configMAX_SYSCALL_INTERRUPT_PRIORITY.
 */
#if ( configASSERT_DEFINED == 1 )
    static uint8_t ucMaxSysCallPriority = 0;
    static uint32_t ulMaxPRIGROUPValue = 0;
    static const volatile uint8_t * const pcInterruptPriorityRegisters = ( const volatile uint8_t * const ) portNVIC_IP_REGISTERS_OFFSET_16;
#endif /* configASSERT_DEFINED */

/*-----------------------------------------------------------*/

/*
 * See header file for description.
 */
StackType_t * pxPortInitialiseStack( StackType_t * pxTopOfStack,
                                     TaskFunction_t pxCode,
                                     void * pvParameters )
{
    /* Simulate the stack frame as it would be created by a context switch
     * interrupt. */

    /* Offset added to account for the way the MCU uses the stack on entry/exit
     * of interrupts, and to ensure alignment. */
    pxTopOfStack--;

    *pxTopOfStack = portINITIAL_XPSR;                                    /* xPSR */
    pxTopOfStack--;
    *pxTopOfStack = ( ( StackType_t ) pxCode ) & portSTART_ADDRESS_MASK; /* PC */
    pxTopOfStack--;
    *pxTopOfStack = ( StackType_t ) portTASK_RETURN_ADDRESS;             /* LR */

    /* Save code space by skipping register initialisation. */
    pxTopOfStack -= 5;                            /* R12, R3, R2 and R1. */
    *pxTopOfStack = ( StackType_t ) pvParameters; /* R0 */

    /* A save method is being used that requires each task to maintain its
     * own exec return value. */
    pxTopOfStack--;
    *pxTopOfStack = portINITIAL_EXC_RETURN;

    pxTopOfStack -= 8; /* R11, R10, R9, R8, R7, R6, R5 and R4. */

    return pxTopOfStack;
}
/*-----------------------------------------------------------*/

static void prvTaskExitError( void )
{
    volatile uint32_t ulDummy = 0;

    /* A function that implements a task must not exit or attempt to return to
     * its caller as there is nothing to return to.  If a task wants to exit it
     * should instead call vTaskDelete( NULL ).
     *
     * Artificially force an assert() to be triggered if configASSERT() is
     * defined, then stop here so application writers can catch the error. */
    configASSERT( uxCriticalNesting == ~0UL );
    portDISABLE_INTERRUPTS();

    while( ulDummy == 0 )
    {
        /* This file calls prvTaskExitError() after the scheduler has been
         * started to remove a compiler warning about the function being defined
         * but never called.  ulDummy is used purely to quieten other warnings
         * about code appearing after this function is called - making ulDummy
         * volatile makes the compiler think the function could return and
         * therefore not output an 'unreachable code' warning for code that appears
         * after it. */
    }
}
/*-----------------------------------------------------------*/

void vPortSVCHandler( void )
{
    __asm volatile (
        "	ldr	r3, pxCurrentTCBConst2		\n"/* Restore the context. */
        "	ldr r1, [r3]					\n"/* Use pxCurrentTCBConst to get the pxCurrentTCB address. */
        "	ldr r0, [r1]					\n"/* The first item in pxCurrentTCB is the task top of stack. */
        "	ldmia r0!, {r4-r11, r14}		\n"/* Pop the registers that are not automatically saved on exception entry and the critical nesting count. */
        "	msr psp, r0						\n"/* Restore the task stack pointer. */
        "	isb								\n"
        "	mov r0, #0 						\n"
        "	msr	basepri, r0					\n"
        "	bx r14							\n"
        "									\n"
        "	.align 4						\n"
        "pxCurrentTCBConst2: .word pxCurrentTCB				\n"
        );
}
/*-----------------------------------------------------------*/

void init_retarget_locks();
static void prvPortStartFirstTask( void )
<<<<<<< HEAD
{
	init_retarget_locks();

	/* Start the first task.  This also clears the bit that indicates the FPU is
	in use in case the FPU was used before the scheduler was started - which
	would otherwise result in the unnecessary leaving of space in the SVC stack
	for lazy saving of FPU registers. */
	__asm volatile(
					" ldr r0, =0xE000ED08 	\n" /* Use the NVIC offset register to locate the stack. */
					" ldr r0, [r0] 			\n"
					" ldr r0, [r0] 			\n"
					" msr msp, r0			\n" /* Set the msp back to the start of the stack. */
					" mov r0, #0			\n" /* Clear the bit that indicates the FPU is in use, see comment above. */
					" msr control, r0		\n"
					" cpsie i				\n" /* Globally enable interrupts. */
					" cpsie f				\n"
					" dsb					\n"
					" isb					\n"
					" svc 0					\n" /* System call to start first task. */
					" nop					\n"
				);
=======
{
    /* Start the first task.  This also clears the bit that indicates the FPU is
     * in use in case the FPU was used before the scheduler was started - which
     * would otherwise result in the unnecessary leaving of space in the SVC stack
     * for lazy saving of FPU registers. */
    __asm volatile (
        " ldr r0, =0xE000ED08 	\n"/* Use the NVIC offset register to locate the stack. */
        " ldr r0, [r0] 			\n"
        " ldr r0, [r0] 			\n"
        " msr msp, r0			\n"/* Set the msp back to the start of the stack. */
        " mov r0, #0			\n"/* Clear the bit that indicates the FPU is in use, see comment above. */
        " msr control, r0		\n"
        " cpsie i				\n"/* Globally enable interrupts. */
        " cpsie f				\n"
        " dsb					\n"
        " isb					\n"
        " svc 0					\n"/* System call to start first task. */
        " nop					\n"
        " .ltorg				\n"
        );
>>>>>>> 7bc5ddda
}
/*-----------------------------------------------------------*/

/*
 * See header file for description.
 */
BaseType_t xPortStartScheduler( void )
{
<<<<<<< HEAD
	/* configMAX_SYSCALL_INTERRUPT_PRIORITY must not be set to 0.
	See http://www.FreeRTOS.org/RTOS-Cortex-M3-M4.html */
	configASSERT( configMAX_SYSCALL_INTERRUPT_PRIORITY );

	/* This port can be used on all revisions of the Cortex-M7 core other than
	the r0p1 parts.  r0p1 parts should use the port from the
	/source/portable/GCC/ARM_CM7/r0p1 directory. */
	configASSERT( portCPUID != portCORTEX_M7_r0p1_ID );
	configASSERT( portCPUID != portCORTEX_M7_r0p0_ID );

	#if( configASSERT_DEFINED == 1 )
	{
		volatile uint32_t ulOriginalPriority;
		volatile uint8_t * const pucFirstUserPriorityRegister = ( volatile uint8_t * const ) ( portNVIC_IP_REGISTERS_OFFSET_16 + portFIRST_USER_INTERRUPT_NUMBER );
		volatile uint8_t ucMaxPriorityValue;

		/* Determine the maximum priority from which ISR safe FreeRTOS API
		functions can be called.  ISR safe functions are those that end in
		"FromISR".  FreeRTOS maintains separate thread and ISR API functions to
		ensure interrupt entry is as fast and simple as possible.

		Save the interrupt priority value that is about to be clobbered. */
		ulOriginalPriority = *pucFirstUserPriorityRegister;

		/* Determine the number of priority bits available.  First write to all
		possible bits. */
		*pucFirstUserPriorityRegister = portMAX_8_BIT_VALUE;

		/* Read the value back to see how many bits stuck. */
		ucMaxPriorityValue = *pucFirstUserPriorityRegister;

		/* Use the same mask on the maximum system call priority. */
		ucMaxSysCallPriority = configMAX_SYSCALL_INTERRUPT_PRIORITY & ucMaxPriorityValue;

		/* Calculate the maximum acceptable priority group value for the number
		of bits read back. */
		ulMaxPRIGROUPValue = portMAX_PRIGROUP_BITS;
		while( ( ucMaxPriorityValue & portTOP_BIT_OF_BYTE ) == portTOP_BIT_OF_BYTE )
		{
			ulMaxPRIGROUPValue--;
			ucMaxPriorityValue <<= ( uint8_t ) 0x01;
		}

		#ifdef __NVIC_PRIO_BITS
		{
			/* Check the CMSIS configuration that defines the number of
			priority bits matches the number of priority bits actually queried
			from the hardware. */
			configASSERT( ( portMAX_PRIGROUP_BITS - ulMaxPRIGROUPValue ) == __NVIC_PRIO_BITS );
		}
		#endif

		#ifdef configPRIO_BITS
		{
			/* Check the FreeRTOS configuration that defines the number of
			priority bits matches the number of priority bits actually queried
			from the hardware. */
			configASSERT( ( portMAX_PRIGROUP_BITS - ulMaxPRIGROUPValue ) == configPRIO_BITS );
		}
		#endif

		/* Shift the priority group value back to its position within the AIRCR
		register. */
		ulMaxPRIGROUPValue <<= portPRIGROUP_SHIFT;
		ulMaxPRIGROUPValue &= portPRIORITY_GROUP_MASK;

		/* Restore the clobbered interrupt priority register to its original
		value. */
		*pucFirstUserPriorityRegister = ulOriginalPriority;
	}
	#endif /* conifgASSERT_DEFINED */

	/* Make PendSV and SysTick the lowest priority interrupts. */
	portNVIC_SYSPRI2_REG |= portNVIC_PENDSV_PRI;
	portNVIC_SYSPRI2_REG |= portNVIC_SYSTICK_PRI;

	/* Start the timer that generates the tick ISR.  Interrupts are disabled
	here already. */
	vPortSetupTimerInterrupt();

	/* Initialise the critical nesting count ready for the first task. */
	uxCriticalNesting = 0;

	/* Ensure the VFP is enabled - it should be anyway. */
	vPortEnableVFP();

	/* Lazy save always. */
	portFPCCR |= portASPEN_AND_LSPEN_BITS;

	/* Start the first task. */
	prvPortStartFirstTask();

	/* Should not get here! */
	printf_debug( "PANIC in xPortStartScheduler\n" );
	configASSERT( 0 );
	
	return 0;
=======
    /* configMAX_SYSCALL_INTERRUPT_PRIORITY must not be set to 0.
     * See https://www.FreeRTOS.org/RTOS-Cortex-M3-M4.html */
    configASSERT( configMAX_SYSCALL_INTERRUPT_PRIORITY );

    /* This port can be used on all revisions of the Cortex-M7 core other than
     * the r0p1 parts.  r0p1 parts should use the port from the
     * /source/portable/GCC/ARM_CM7/r0p1 directory. */
    configASSERT( portCPUID != portCORTEX_M7_r0p1_ID );
    configASSERT( portCPUID != portCORTEX_M7_r0p0_ID );

    #if ( configASSERT_DEFINED == 1 )
        {
            volatile uint32_t ulOriginalPriority;
            volatile uint8_t * const pucFirstUserPriorityRegister = ( volatile uint8_t * const ) ( portNVIC_IP_REGISTERS_OFFSET_16 + portFIRST_USER_INTERRUPT_NUMBER );
            volatile uint8_t ucMaxPriorityValue;

            /* Determine the maximum priority from which ISR safe FreeRTOS API
             * functions can be called.  ISR safe functions are those that end in
             * "FromISR".  FreeRTOS maintains separate thread and ISR API functions to
             * ensure interrupt entry is as fast and simple as possible.
             *
             * Save the interrupt priority value that is about to be clobbered. */
            ulOriginalPriority = *pucFirstUserPriorityRegister;

            /* Determine the number of priority bits available.  First write to all
             * possible bits. */
            *pucFirstUserPriorityRegister = portMAX_8_BIT_VALUE;

            /* Read the value back to see how many bits stuck. */
            ucMaxPriorityValue = *pucFirstUserPriorityRegister;

            /* Use the same mask on the maximum system call priority. */
            ucMaxSysCallPriority = configMAX_SYSCALL_INTERRUPT_PRIORITY & ucMaxPriorityValue;

            /* Calculate the maximum acceptable priority group value for the number
             * of bits read back. */
            ulMaxPRIGROUPValue = portMAX_PRIGROUP_BITS;

            while( ( ucMaxPriorityValue & portTOP_BIT_OF_BYTE ) == portTOP_BIT_OF_BYTE )
            {
                ulMaxPRIGROUPValue--;
                ucMaxPriorityValue <<= ( uint8_t ) 0x01;
            }

            #ifdef __NVIC_PRIO_BITS
                {
                    /* Check the CMSIS configuration that defines the number of
                     * priority bits matches the number of priority bits actually queried
                     * from the hardware. */
                    configASSERT( ( portMAX_PRIGROUP_BITS - ulMaxPRIGROUPValue ) == __NVIC_PRIO_BITS );
                }
            #endif

            #ifdef configPRIO_BITS
                {
                    /* Check the FreeRTOS configuration that defines the number of
                     * priority bits matches the number of priority bits actually queried
                     * from the hardware. */
                    configASSERT( ( portMAX_PRIGROUP_BITS - ulMaxPRIGROUPValue ) == configPRIO_BITS );
                }
            #endif

            /* Shift the priority group value back to its position within the AIRCR
             * register. */
            ulMaxPRIGROUPValue <<= portPRIGROUP_SHIFT;
            ulMaxPRIGROUPValue &= portPRIORITY_GROUP_MASK;

            /* Restore the clobbered interrupt priority register to its original
             * value. */
            *pucFirstUserPriorityRegister = ulOriginalPriority;
        }
    #endif /* conifgASSERT_DEFINED */

    /* Make PendSV and SysTick the lowest priority interrupts. */
    portNVIC_SHPR3_REG |= portNVIC_PENDSV_PRI;
    portNVIC_SHPR3_REG |= portNVIC_SYSTICK_PRI;

    /* Start the timer that generates the tick ISR.  Interrupts are disabled
     * here already. */
    vPortSetupTimerInterrupt();

    /* Initialise the critical nesting count ready for the first task. */
    uxCriticalNesting = 0;

    /* Ensure the VFP is enabled - it should be anyway. */
    vPortEnableVFP();

    /* Lazy save always. */
    *( portFPCCR ) |= portASPEN_AND_LSPEN_BITS;

    /* Start the first task. */
    prvPortStartFirstTask();

    /* Should never get here as the tasks will now be executing!  Call the task
     * exit error function to prevent compiler warnings about a static function
     * not being called in the case that the application writer overrides this
     * functionality by defining configTASK_RETURN_ADDRESS.  Call
     * vTaskSwitchContext() so link time optimisation does not remove the
     * symbol. */
    vTaskSwitchContext();
    prvTaskExitError();

    /* Should not get here! */
    return 0;
>>>>>>> 7bc5ddda
}
/*-----------------------------------------------------------*/

void vPortEndScheduler( void )
<<<<<<< HEAD
{
	/* Stop and clear the SysTick. */
	portNVIC_SYSTICK_CTRL_REG = 0UL;
	portNVIC_SYSTICK_CURRENT_VALUE_REG = 0UL;
	portENABLE_INTERRUPTS();
	
	/* Not implemented in ports where there is nothing to return to.
	Artificially force an assert. */
	configASSERT( uxCriticalNesting == 1000UL );
=======
{
    /* Not implemented in ports where there is nothing to return to.
     * Artificially force an assert. */
    configASSERT( uxCriticalNesting == 1000UL );
>>>>>>> 7bc5ddda
}
/*-----------------------------------------------------------*/

void vPortEnterCritical( void )
{
    portDISABLE_INTERRUPTS();
    uxCriticalNesting++;

    /* This is not the interrupt safe version of the enter critical function so
     * assert() if it is being called from an interrupt context.  Only API
     * functions that end in "FromISR" can be used in an interrupt.  Only assert if
     * the critical nesting count is 1 to protect against recursive calls if the
     * assert function also uses a critical section. */
    if( uxCriticalNesting == 1 )
    {
        configASSERT( ( portNVIC_INT_CTRL_REG & portVECTACTIVE_MASK ) == 0 );
    }
}
/*-----------------------------------------------------------*/

void vPortExitCritical( void )
{
    configASSERT( uxCriticalNesting );
    uxCriticalNesting--;

    if( uxCriticalNesting == 0 )
    {
        portENABLE_INTERRUPTS();
    }
}
/*-----------------------------------------------------------*/

void xPortPendSVHandler( void )
{
    /* This is a naked function. */

    __asm volatile
    (
        "	mrs r0, psp							\n"
        "	isb									\n"
        "										\n"
        "	ldr	r3, pxCurrentTCBConst			\n"/* Get the location of the current TCB. */
        "	ldr	r2, [r3]						\n"
        "										\n"
        "	tst r14, #0x10						\n"/* Is the task using the FPU context?  If so, push high vfp registers. */
        "	it eq								\n"
        "	vstmdbeq r0!, {s16-s31}				\n"
        "										\n"
        "	stmdb r0!, {r4-r11, r14}			\n"/* Save the core registers. */
        "	str r0, [r2]						\n"/* Save the new top of stack into the first member of the TCB. */
        "										\n"
        "	stmdb sp!, {r0, r3}					\n"
        "	mov r0, %0 							\n"
        "	msr basepri, r0						\n"
        "	dsb									\n"
        "	isb									\n"
        "	bl vTaskSwitchContext				\n"
        "	mov r0, #0							\n"
        "	msr basepri, r0						\n"
        "	ldmia sp!, {r0, r3}					\n"
        "										\n"
        "	ldr r1, [r3]						\n"/* The first item in pxCurrentTCB is the task top of stack. */
        "	ldr r0, [r1]						\n"
        "										\n"
        "	ldmia r0!, {r4-r11, r14}			\n"/* Pop the core registers. */
        "										\n"
        "	tst r14, #0x10						\n"/* Is the task using the FPU context?  If so, pop the high vfp registers too. */
        "	it eq								\n"
        "	vldmiaeq r0!, {s16-s31}				\n"
        "										\n"
        "	msr psp, r0							\n"
        "	isb									\n"
        "										\n"
        #ifdef WORKAROUND_PMU_CM001 /* XMC4000 specific errata workaround. */
            #if WORKAROUND_PMU_CM001 == 1
                "			push { r14 }				\n"
                "			pop { pc }					\n"
            #endif
        #endif
        "										\n"
        "	bx r14								\n"
        "										\n"
        "	.align 4							\n"
        "pxCurrentTCBConst: .word pxCurrentTCB	\n"
        ::"i" ( configMAX_SYSCALL_INTERRUPT_PRIORITY )
    );
}
/*-----------------------------------------------------------*/

void xPortSysTickHandler( void )
{
    /* The SysTick runs at the lowest interrupt priority, so when this interrupt
     * executes all interrupts must be unmasked.  There is therefore no need to
     * save and then restore the interrupt mask value as its value is already
     * known. */
    portDISABLE_INTERRUPTS();
    {
        /* Increment the RTOS tick. */
        if( xTaskIncrementTick() != pdFALSE )
        {
            /* A context switch is required.  Context switching is performed in
             * the PendSV interrupt.  Pend the PendSV interrupt. */
            portNVIC_INT_CTRL_REG = portNVIC_PENDSVSET_BIT;
        }
    }
    portENABLE_INTERRUPTS();
}
/*-----------------------------------------------------------*/

#if ( configUSE_TICKLESS_IDLE == 1 )

    __attribute__( ( weak ) ) void vPortSuppressTicksAndSleep( TickType_t xExpectedIdleTime )
    {
        uint32_t ulReloadValue, ulCompleteTickPeriods, ulCompletedSysTickDecrements;
        TickType_t xModifiableIdleTime;

        /* Make sure the SysTick reload value does not overflow the counter. */
        if( xExpectedIdleTime > xMaximumPossibleSuppressedTicks )
        {
            xExpectedIdleTime = xMaximumPossibleSuppressedTicks;
        }

        /* Stop the SysTick momentarily.  The time the SysTick is stopped for
         * is accounted for as best it can be, but using the tickless mode will
         * inevitably result in some tiny drift of the time maintained by the
         * kernel with respect to calendar time. */
        portNVIC_SYSTICK_CTRL_REG &= ~portNVIC_SYSTICK_ENABLE_BIT;

        /* Calculate the reload value required to wait xExpectedIdleTime
         * tick periods.  -1 is used because this code will execute part way
         * through one of the tick periods. */
        ulReloadValue = portNVIC_SYSTICK_CURRENT_VALUE_REG + ( ulTimerCountsForOneTick * ( xExpectedIdleTime - 1UL ) );

        if( ulReloadValue > ulStoppedTimerCompensation )
        {
            ulReloadValue -= ulStoppedTimerCompensation;
        }

        /* Enter a critical section but don't use the taskENTER_CRITICAL()
         * method as that will mask interrupts that should exit sleep mode. */
        __asm volatile ( "cpsid i" ::: "memory" );
        __asm volatile ( "dsb" );
        __asm volatile ( "isb" );

        /* If a context switch is pending or a task is waiting for the scheduler
         * to be unsuspended then abandon the low power entry. */
        if( eTaskConfirmSleepModeStatus() == eAbortSleep )
        {
            /* Restart from whatever is left in the count register to complete
             * this tick period. */
            portNVIC_SYSTICK_LOAD_REG = portNVIC_SYSTICK_CURRENT_VALUE_REG;

            /* Restart SysTick. */
            portNVIC_SYSTICK_CTRL_REG |= portNVIC_SYSTICK_ENABLE_BIT;

            /* Reset the reload register to the value required for normal tick
             * periods. */
            portNVIC_SYSTICK_LOAD_REG = ulTimerCountsForOneTick - 1UL;

            /* Re-enable interrupts - see comments above the cpsid instruction()
             * above. */
            __asm volatile ( "cpsie i" ::: "memory" );
        }
        else
        {
            /* Set the new reload value. */
            portNVIC_SYSTICK_LOAD_REG = ulReloadValue;

            /* Clear the SysTick count flag and set the count value back to
             * zero. */
            portNVIC_SYSTICK_CURRENT_VALUE_REG = 0UL;

            /* Restart SysTick. */
            portNVIC_SYSTICK_CTRL_REG |= portNVIC_SYSTICK_ENABLE_BIT;

            /* Sleep until something happens.  configPRE_SLEEP_PROCESSING() can
             * set its parameter to 0 to indicate that its implementation contains
             * its own wait for interrupt or wait for event instruction, and so wfi
             * should not be executed again.  However, the original expected idle
             * time variable must remain unmodified, so a copy is taken. */
            xModifiableIdleTime = xExpectedIdleTime;
            configPRE_SLEEP_PROCESSING( xModifiableIdleTime );

            if( xModifiableIdleTime > 0 )
            {
                __asm volatile ( "dsb" ::: "memory" );
                __asm volatile ( "wfi" );
                __asm volatile ( "isb" );
            }

            configPOST_SLEEP_PROCESSING( xExpectedIdleTime );

            /* Re-enable interrupts to allow the interrupt that brought the MCU
             * out of sleep mode to execute immediately.  see comments above
             * __disable_interrupt() call above. */
            __asm volatile ( "cpsie i" ::: "memory" );
            __asm volatile ( "dsb" );
            __asm volatile ( "isb" );

            /* Disable interrupts again because the clock is about to be stopped
             * and interrupts that execute while the clock is stopped will increase
             * any slippage between the time maintained by the RTOS and calendar
             * time. */
            __asm volatile ( "cpsid i" ::: "memory" );
            __asm volatile ( "dsb" );
            __asm volatile ( "isb" );

            /* Disable the SysTick clock without reading the
             * portNVIC_SYSTICK_CTRL_REG register to ensure the
             * portNVIC_SYSTICK_COUNT_FLAG_BIT is not cleared if it is set.  Again,
             * the time the SysTick is stopped for is accounted for as best it can
             * be, but using the tickless mode will inevitably result in some tiny
             * drift of the time maintained by the kernel with respect to calendar
             * time*/
            portNVIC_SYSTICK_CTRL_REG = ( portNVIC_SYSTICK_CLK_BIT | portNVIC_SYSTICK_INT_BIT );

            /* Determine if the SysTick clock has already counted to zero and
             * been set back to the current reload value (the reload back being
             * correct for the entire expected idle time) or if the SysTick is yet
             * to count to zero (in which case an interrupt other than the SysTick
             * must have brought the system out of sleep mode). */
            if( ( portNVIC_SYSTICK_CTRL_REG & portNVIC_SYSTICK_COUNT_FLAG_BIT ) != 0 )
            {
                uint32_t ulCalculatedLoadValue;

                /* The tick interrupt is already pending, and the SysTick count
                 * reloaded with ulReloadValue.  Reset the
                 * portNVIC_SYSTICK_LOAD_REG with whatever remains of this tick
                 * period. */
                ulCalculatedLoadValue = ( ulTimerCountsForOneTick - 1UL ) - ( ulReloadValue - portNVIC_SYSTICK_CURRENT_VALUE_REG );

                /* Don't allow a tiny value, or values that have somehow
                 * underflowed because the post sleep hook did something
                 * that took too long. */
                if( ( ulCalculatedLoadValue < ulStoppedTimerCompensation ) || ( ulCalculatedLoadValue > ulTimerCountsForOneTick ) )
                {
                    ulCalculatedLoadValue = ( ulTimerCountsForOneTick - 1UL );
                }

                portNVIC_SYSTICK_LOAD_REG = ulCalculatedLoadValue;

                /* As the pending tick will be processed as soon as this
                 * function exits, the tick value maintained by the tick is stepped
                 * forward by one less than the time spent waiting. */
                ulCompleteTickPeriods = xExpectedIdleTime - 1UL;
            }
            else
            {
                /* Something other than the tick interrupt ended the sleep.
                 * Work out how long the sleep lasted rounded to complete tick
                 * periods (not the ulReload value which accounted for part
                 * ticks). */
                ulCompletedSysTickDecrements = ( xExpectedIdleTime * ulTimerCountsForOneTick ) - portNVIC_SYSTICK_CURRENT_VALUE_REG;

                /* How many complete tick periods passed while the processor
                 * was waiting? */
                ulCompleteTickPeriods = ulCompletedSysTickDecrements / ulTimerCountsForOneTick;

                /* The reload value is set to whatever fraction of a single tick
                 * period remains. */
                portNVIC_SYSTICK_LOAD_REG = ( ( ulCompleteTickPeriods + 1UL ) * ulTimerCountsForOneTick ) - ulCompletedSysTickDecrements;
            }

            /* Restart SysTick so it runs from portNVIC_SYSTICK_LOAD_REG
             * again, then set portNVIC_SYSTICK_LOAD_REG back to its standard
             * value. */
            portNVIC_SYSTICK_CURRENT_VALUE_REG = 0UL;
            portNVIC_SYSTICK_CTRL_REG |= portNVIC_SYSTICK_ENABLE_BIT;
            vTaskStepTick( ulCompleteTickPeriods );
            portNVIC_SYSTICK_LOAD_REG = ulTimerCountsForOneTick - 1UL;

            /* Exit with interrupts enabled. */
            __asm volatile ( "cpsie i" ::: "memory" );
        }
    }

#endif /* #if configUSE_TICKLESS_IDLE */
/*-----------------------------------------------------------*/

/*
 * Setup the systick timer to generate the tick interrupts at the required
 * frequency.
 */
<<<<<<< HEAD
__attribute__(( weak, section( ".flashmem" ) )) void vPortSetupTimerInterrupt( void )
=======
__attribute__( ( weak ) ) void vPortSetupTimerInterrupt( void )
>>>>>>> 7bc5ddda
{
    /* Calculate the constants required to configure the tick interrupt. */
    #if ( configUSE_TICKLESS_IDLE == 1 )
        {
            ulTimerCountsForOneTick = ( configSYSTICK_CLOCK_HZ / configTICK_RATE_HZ );
            xMaximumPossibleSuppressedTicks = portMAX_24_BIT_NUMBER / ulTimerCountsForOneTick;
            ulStoppedTimerCompensation = portMISSED_COUNTS_FACTOR / ( configCPU_CLOCK_HZ / configSYSTICK_CLOCK_HZ );
        }
    #endif /* configUSE_TICKLESS_IDLE */

    /* Stop and clear the SysTick. */
    portNVIC_SYSTICK_CTRL_REG = 0UL;
    portNVIC_SYSTICK_CURRENT_VALUE_REG = 0UL;

    /* Configure SysTick to interrupt at the requested rate. */
    portNVIC_SYSTICK_LOAD_REG = ( configSYSTICK_CLOCK_HZ / configTICK_RATE_HZ ) - 1UL;
    portNVIC_SYSTICK_CTRL_REG = ( portNVIC_SYSTICK_CLK_BIT | portNVIC_SYSTICK_INT_BIT | portNVIC_SYSTICK_ENABLE_BIT );
}
/*-----------------------------------------------------------*/

/* This is a naked function. */
static void vPortEnableVFP( void )
{
    __asm volatile
    (
        "	ldr.w r0, =0xE000ED88		\n"/* The FPU enable bits are in the CPACR. */
        "	ldr r1, [r0]				\n"
        "								\n"
        "	orr r1, r1, #( 0xf << 20 )	\n"/* Enable CP10 and CP11 coprocessors, then save back. */
        "	str r1, [r0]				\n"
        "	bx r14						\n"
        "	.ltorg						\n"
    );
}
/*-----------------------------------------------------------*/

#if ( configASSERT_DEFINED == 1 )

    void vPortValidateInterruptPriority( void )
    {
        uint32_t ulCurrentInterrupt;
        uint8_t ucCurrentPriority;

        /* Obtain the number of the currently executing interrupt. */
        __asm volatile ( "mrs %0, ipsr" : "=r" ( ulCurrentInterrupt )::"memory" );

        /* Is the interrupt number a user defined interrupt? */
        if( ulCurrentInterrupt >= portFIRST_USER_INTERRUPT_NUMBER )
        {
            /* Look up the interrupt's priority. */
            ucCurrentPriority = pcInterruptPriorityRegisters[ ulCurrentInterrupt ];

            /* The following assertion will fail if a service routine (ISR) for
             * an interrupt that has been assigned a priority above
             * configMAX_SYSCALL_INTERRUPT_PRIORITY calls an ISR safe FreeRTOS API
             * function.  ISR safe FreeRTOS API functions must *only* be called
             * from interrupts that have been assigned a priority at or below
             * configMAX_SYSCALL_INTERRUPT_PRIORITY.
             *
             * Numerically low interrupt priority numbers represent logically high
             * interrupt priorities, therefore the priority of the interrupt must
             * be set to a value equal to or numerically *higher* than
             * configMAX_SYSCALL_INTERRUPT_PRIORITY.
             *
             * Interrupts that	use the FreeRTOS API must not be left at their
             * default priority of	zero as that is the highest possible priority,
             * which is guaranteed to be above configMAX_SYSCALL_INTERRUPT_PRIORITY,
             * and	therefore also guaranteed to be invalid.
             *
             * FreeRTOS maintains separate thread and ISR API functions to ensure
             * interrupt entry is as fast and simple as possible.
             *
             * The following links provide detailed information:
             * https://www.FreeRTOS.org/RTOS-Cortex-M3-M4.html
             * https://www.FreeRTOS.org/FAQHelp.html */
            configASSERT( ucCurrentPriority >= ucMaxSysCallPriority );
        }

        /* Priority grouping:  The interrupt controller (NVIC) allows the bits
         * that define each interrupt's priority to be split between bits that
         * define the interrupt's pre-emption priority bits and bits that define
         * the interrupt's sub-priority.  For simplicity all bits must be defined
         * to be pre-emption priority bits.  The following assertion will fail if
         * this is not the case (if some bits represent a sub-priority).
         *
         * If the application only uses CMSIS libraries for interrupt
         * configuration then the correct setting can be achieved on all Cortex-M
         * devices by calling NVIC_SetPriorityGrouping( 0 ); before starting the
         * scheduler.  Note however that some vendor specific peripheral libraries
         * assume a non-zero priority group setting, in which cases using a value
         * of zero will result in unpredictable behaviour. */
        configASSERT( ( portAIRCR_REG & portPRIORITY_GROUP_MASK ) <= ulMaxPRIGROUPValue );
    }

#endif /* configASSERT_DEFINED */
<|MERGE_RESOLUTION|>--- conflicted
+++ resolved
@@ -1,967 +1,785 @@
-/*
- * FreeRTOS Kernel V10.4.1
- * Copyright (C) 2020 Amazon.com, Inc. or its affiliates.  All Rights Reserved.
- *
- * Permission is hereby granted, free of charge, to any person obtaining a copy of
- * this software and associated documentation files (the "Software"), to deal in
- * the Software without restriction, including without limitation the rights to
- * use, copy, modify, merge, publish, distribute, sublicense, and/or sell copies of
- * the Software, and to permit persons to whom the Software is furnished to do so,
- * subject to the following conditions:
- *
- * The above copyright notice and this permission notice shall be included in all
- * copies or substantial portions of the Software.
- *
- * THE SOFTWARE IS PROVIDED "AS IS", WITHOUT WARRANTY OF ANY KIND, EXPRESS OR
- * IMPLIED, INCLUDING BUT NOT LIMITED TO THE WARRANTIES OF MERCHANTABILITY, FITNESS
- * FOR A PARTICULAR PURPOSE AND NONINFRINGEMENT. IN NO EVENT SHALL THE AUTHORS OR
- * COPYRIGHT HOLDERS BE LIABLE FOR ANY CLAIM, DAMAGES OR OTHER LIABILITY, WHETHER
- * IN AN ACTION OF CONTRACT, TORT OR OTHERWISE, ARISING FROM, OUT OF OR IN
- * CONNECTION WITH THE SOFTWARE OR THE USE OR OTHER DEALINGS IN THE SOFTWARE.
- *
- * https://www.FreeRTOS.org
- * https://github.com/FreeRTOS
- *
- */
-
-/*-----------------------------------------------------------
-* Implementation of functions defined in portable.h for the ARM CM4F port.
-*----------------------------------------------------------*/
-
-/* Scheduler includes. */
-#include "FreeRTOS.h"
-#include "task.h"
-
-#ifndef __VFP_FP__
-    #error This port can only be used when the project options are configured to enable hardware floating point support.
-#endif
-
-#ifndef configSYSTICK_CLOCK_HZ
-    #define configSYSTICK_CLOCK_HZ      configCPU_CLOCK_HZ
-    /* Ensure the SysTick is clocked at the same frequency as the core. */
-    #define portNVIC_SYSTICK_CLK_BIT    ( 1UL << 2UL )
-#else
-
-/* The way the SysTick is clocked is not modified in case it is not the same
- * as the core. */
-    #define portNVIC_SYSTICK_CLK_BIT    ( 0 )
-#endif
-
-/* Constants required to manipulate the core.  Registers first... */
-<<<<<<< HEAD
-#define portNVIC_SYSTICK_CTRL_REG			SYST_CSR
+/*
+ * FreeRTOS Kernel V10.4.1
+ * Copyright (C) 2020 Amazon.com, Inc. or its affiliates.  All Rights Reserved.
+ *
+ * Permission is hereby granted, free of charge, to any person obtaining a copy of
+ * this software and associated documentation files (the "Software"), to deal in
+ * the Software without restriction, including without limitation the rights to
+ * use, copy, modify, merge, publish, distribute, sublicense, and/or sell copies of
+ * the Software, and to permit persons to whom the Software is furnished to do so,
+ * subject to the following conditions:
+ *
+ * The above copyright notice and this permission notice shall be included in all
+ * copies or substantial portions of the Software.
+ *
+ * THE SOFTWARE IS PROVIDED "AS IS", WITHOUT WARRANTY OF ANY KIND, EXPRESS OR
+ * IMPLIED, INCLUDING BUT NOT LIMITED TO THE WARRANTIES OF MERCHANTABILITY, FITNESS
+ * FOR A PARTICULAR PURPOSE AND NONINFRINGEMENT. IN NO EVENT SHALL THE AUTHORS OR
+ * COPYRIGHT HOLDERS BE LIABLE FOR ANY CLAIM, DAMAGES OR OTHER LIABILITY, WHETHER
+ * IN AN ACTION OF CONTRACT, TORT OR OTHERWISE, ARISING FROM, OUT OF OR IN
+ * CONNECTION WITH THE SOFTWARE OR THE USE OR OTHER DEALINGS IN THE SOFTWARE.
+ *
+ * https://www.FreeRTOS.org
+ * https://github.com/FreeRTOS
+ *
+ */
+
+/*-----------------------------------------------------------
+ * Implementation of functions defined in portable.h for the ARM CM4F port.
+ *----------------------------------------------------------*/
+
+/* Scheduler includes. */
+#include "FreeRTOS.h"
+#include "task.h"
+
+#ifndef __VFP_FP__
+	#error This port can only be used when the project options are configured to enable hardware floating point support.
+#endif
+
+#ifndef configSYSTICK_CLOCK_HZ
+    #define configSYSTICK_CLOCK_HZ      configCPU_CLOCK_HZ
+	/* Ensure the SysTick is clocked at the same frequency as the core. */
+    #define portNVIC_SYSTICK_CLK_BIT    ( 1UL << 2UL )
+#else
+
+	/* The way the SysTick is clocked is not modified in case it is not the same
+ * as the core. */
+    #define portNVIC_SYSTICK_CLK_BIT    ( 0 )
+#endif
+
+/* Constants required to manipulate the core.  Registers first... */
+#define portNVIC_SYSTICK_CTRL_REG			SYST_CSR
 #define portNVIC_SYSTICK_LOAD_REG			SYST_RVR
 #define portNVIC_SYSTICK_CURRENT_VALUE_REG	SYST_CVR
-#define portNVIC_SYSPRI2_REG				SCB_SHPR3
-/* ...then bits in the registers. */
+#define portNVIC_SHPR3_REG				SCB_SHPR3
+/* ...then bits in the registers. */
 #define portNVIC_SYSTICK_INT_BIT			SYST_CSR_TICKINT
 #define portNVIC_SYSTICK_ENABLE_BIT			SYST_CSR_ENABLE
 #define portNVIC_SYSTICK_COUNT_FLAG_BIT		SYST_CSR_COUNTFLAG
-#define portNVIC_PENDSVCLEAR_BIT 			( 1UL << 27UL )
-#define portNVIC_PEND_SYSTICK_CLEAR_BIT		( 1UL << 25UL )
-=======
-#define portNVIC_SYSTICK_CTRL_REG             ( *( ( volatile uint32_t * ) 0xe000e010 ) )
-#define portNVIC_SYSTICK_LOAD_REG             ( *( ( volatile uint32_t * ) 0xe000e014 ) )
-#define portNVIC_SYSTICK_CURRENT_VALUE_REG    ( *( ( volatile uint32_t * ) 0xe000e018 ) )
-#define portNVIC_SHPR3_REG                    ( *( ( volatile uint32_t * ) 0xe000ed20 ) )
-/* ...then bits in the registers. */
-#define portNVIC_SYSTICK_INT_BIT              ( 1UL << 1UL )
-#define portNVIC_SYSTICK_ENABLE_BIT           ( 1UL << 0UL )
-#define portNVIC_SYSTICK_COUNT_FLAG_BIT       ( 1UL << 16UL )
-#define portNVIC_PENDSVCLEAR_BIT              ( 1UL << 27UL )
-#define portNVIC_PEND_SYSTICK_CLEAR_BIT       ( 1UL << 25UL )
->>>>>>> 7bc5ddda
+#define portNVIC_PENDSVCLEAR_BIT 			( 1UL << 27UL )
+#define portNVIC_PEND_SYSTICK_CLEAR_BIT		( 1UL << 25UL )
+
+/* Constants used to detect a Cortex-M7 r0p1 core, which should use the ARM_CM7
+ * r0p1 port. */
+#define portCPUID                             ( *( ( volatile uint32_t * ) 0xE000ed00 ) )
+#define portCORTEX_M7_r0p1_ID                 ( 0x410FC271UL )
+#define portCORTEX_M7_r0p0_ID                 ( 0x410FC270UL )
+
+#define portNVIC_PENDSV_PRI                   ( ( ( uint32_t ) configKERNEL_INTERRUPT_PRIORITY ) << 16UL )
+#define portNVIC_SYSTICK_PRI                  ( ( ( uint32_t ) configKERNEL_INTERRUPT_PRIORITY ) << 24UL )
+
+/* Constants required to check the validity of an interrupt priority. */
+#define portFIRST_USER_INTERRUPT_NUMBER		( 16 )
+#define portNVIC_IP_REGISTERS_OFFSET_16 	( 0xE000E3F0 )
+#define portAIRCR_REG						SCB_AIRCR
+#define portMAX_8_BIT_VALUE					( ( uint8_t ) 0xff )
+#define portTOP_BIT_OF_BYTE					( ( uint8_t ) 0x80 )
+#define portMAX_PRIGROUP_BITS				( ( uint8_t ) 7 )
+#define portPRIORITY_GROUP_MASK				( 0x07UL << 8UL )
+#define portPRIGROUP_SHIFT					( 8UL )
+
+/* Masks off all bits but the VECTACTIVE bits in the ICSR register. */
+#define portVECTACTIVE_MASK                   ( 0xFFUL )
+
+/* Constants required to manipulate the VFP. */
+#define portFPCCR							SCB_FPCCR /* Floating point context control register. */
+#define portASPEN_AND_LSPEN_BITS			( 0x3UL << 30UL )
+
+/* Constants required to set up the initial stack. */
+#define portINITIAL_XPSR                      ( 0x01000000 )
+#define portINITIAL_EXC_RETURN                ( 0xfffffffd )
+
+/* The systick is a 24-bit counter. */
+#define portMAX_24_BIT_NUMBER                 ( 0xffffffUL )
+
+/* For strict compliance with the Cortex-M spec the task start address should
+ * have bit-0 clear, as it is loaded into the PC on exit from an ISR. */
+#define portSTART_ADDRESS_MASK                ( ( StackType_t ) 0xfffffffeUL )
+
+/* A fiddle factor to estimate the number of SysTick counts that would have
+ * occurred while the SysTick counter is stopped during tickless idle
+ * calculations. */
+#define portMISSED_COUNTS_FACTOR              ( 45UL )
+
+/* Let the user override the pre-loading of the initial LR with the address of
+ * prvTaskExitError() in case it messes up unwinding of the stack in the
+ * debugger. */
+#ifdef configTASK_RETURN_ADDRESS
+    #define portTASK_RETURN_ADDRESS    configTASK_RETURN_ADDRESS
+#else
+    #define portTASK_RETURN_ADDRESS    prvTaskExitError
+#endif
+
+/*
+ * Setup the timer to generate the tick interrupts.  The implementation in this
+ * file is weak to allow application writers to change the timer used to
+ * generate the tick interrupt.
+ */
+void vPortSetupTimerInterrupt( void ) __attribute__(( weak, section( ".flashmem" ) ));
+
+/*
+ * Exception handlers.
+ */
+void xPortPendSVHandler( void ) portDONT_DISCARD __attribute__ ( ( naked ) );
+void xPortSysTickHandler( void ) portDONT_DISCARD;
+void vPortSVCHandler( void ) portDONT_DISCARD __attribute__ ( ( naked ) );
+
+/*
+ * Start first task is a separate function so it can be tested in isolation.
+ */
+static void prvPortStartFirstTask( void ) portDONT_DISCARD __attribute__ ( ( naked, section( ".flashmem" ) ) );
+
+/*
+ * Function to enable the VFP.
+ */
+static void vPortEnableVFP( void ) portDONT_DISCARD __attribute__ ( ( naked, section( ".flashmem" ) ) );
+
+/*
+ * Used to catch tasks that attempt to return from their implementing function.
+ */
+static void prvTaskExitError( void ) __attribute__ (( section( ".flashmem" ) ));
+
+/*-----------------------------------------------------------*/
+
+/* Each task maintains its own interrupt status in the critical nesting
+ * variable. */
+static UBaseType_t uxCriticalNesting = 0xaaaaaaaa;
+
+/*
+ * The number of SysTick increments that make up one tick period.
+ */
+#if ( configUSE_TICKLESS_IDLE == 1 )
+	static uint32_t ulTimerCountsForOneTick = 0;
+#endif /* configUSE_TICKLESS_IDLE */
+
+/*
+ * The maximum number of tick periods that can be suppressed is limited by the
+ * 24 bit resolution of the SysTick timer.
+ */
+#if ( configUSE_TICKLESS_IDLE == 1 )
+	static uint32_t xMaximumPossibleSuppressedTicks = 0;
+#endif /* configUSE_TICKLESS_IDLE */
+
+/*
+ * Compensate for the CPU cycles that pass while the SysTick is stopped (low
+ * power functionality only.
+ */
+#if ( configUSE_TICKLESS_IDLE == 1 )
+	static uint32_t ulStoppedTimerCompensation = 0;
+#endif /* configUSE_TICKLESS_IDLE */
+
+/*
+ * Used by the portASSERT_IF_INTERRUPT_PRIORITY_INVALID() macro to ensure
+ * FreeRTOS API functions are not called from interrupts that have been assigned
+ * a priority above configMAX_SYSCALL_INTERRUPT_PRIORITY.
+ */
+#if ( configASSERT_DEFINED == 1 )
+	 static uint8_t ucMaxSysCallPriority = 0;
+	 static uint32_t ulMaxPRIGROUPValue = 0;
+	 static const volatile uint8_t * const pcInterruptPriorityRegisters = ( const volatile uint8_t * const ) portNVIC_IP_REGISTERS_OFFSET_16;
+#endif /* configASSERT_DEFINED */
+
+/*-----------------------------------------------------------*/
+
+/*
+ * See header file for description.
+ */
+StackType_t * pxPortInitialiseStack( StackType_t * pxTopOfStack,
+                                     TaskFunction_t pxCode,
+                                     void * pvParameters )
+{
+	/* Simulate the stack frame as it would be created by a context switch
+     * interrupt. */
+
+	/* Offset added to account for the way the MCU uses the stack on entry/exit
+     * of interrupts, and to ensure alignment. */
+	pxTopOfStack--;
+
+    *pxTopOfStack = portINITIAL_XPSR;                                    /* xPSR */
+	pxTopOfStack--;
+    *pxTopOfStack = ( ( StackType_t ) pxCode ) & portSTART_ADDRESS_MASK; /* PC */
+	pxTopOfStack--;
+    *pxTopOfStack = ( StackType_t ) portTASK_RETURN_ADDRESS;             /* LR */
+
+	/* Save code space by skipping register initialisation. */
+    pxTopOfStack -= 5;                            /* R12, R3, R2 and R1. */
+    *pxTopOfStack = ( StackType_t ) pvParameters; /* R0 */
+
+	/* A save method is being used that requires each task to maintain its
+     * own exec return value. */
+	pxTopOfStack--;
+	*pxTopOfStack = portINITIAL_EXC_RETURN;
+
+    pxTopOfStack -= 8; /* R11, R10, R9, R8, R7, R6, R5 and R4. */
+
+	return pxTopOfStack;
+}
+/*-----------------------------------------------------------*/
+
+static void prvTaskExitError( void )
+{
+volatile uint32_t ulDummy = 0;
+
+	/* A function that implements a task must not exit or attempt to return to
+     * its caller as there is nothing to return to.  If a task wants to exit it
+     * should instead call vTaskDelete( NULL ).
+     *
+     * Artificially force an assert() to be triggered if configASSERT() is
+     * defined, then stop here so application writers can catch the error. */
+	configASSERT( uxCriticalNesting == ~0UL );
+	portDISABLE_INTERRUPTS();
+
+	while( ulDummy == 0 )
+	{
+		/* This file calls prvTaskExitError() after the scheduler has been
+         * started to remove a compiler warning about the function being defined
+         * but never called.  ulDummy is used purely to quieten other warnings
+         * about code appearing after this function is called - making ulDummy
+         * volatile makes the compiler think the function could return and
+         * therefore not output an 'unreachable code' warning for code that appears
+         * after it. */
+	}
+}
+/*-----------------------------------------------------------*/
+
+void vPortSVCHandler( void )
+{
+	__asm volatile (
+        "	ldr	r3, pxCurrentTCBConst2		\n"/* Restore the context. */
+        "	ldr r1, [r3]					\n"/* Use pxCurrentTCBConst to get the pxCurrentTCB address. */
+        "	ldr r0, [r1]					\n"/* The first item in pxCurrentTCB is the task top of stack. */
+        "	ldmia r0!, {r4-r11, r14}		\n"/* Pop the registers that are not automatically saved on exception entry and the critical nesting count. */
+        "	msr psp, r0						\n"/* Restore the task stack pointer. */
+					"	isb								\n"
+					"	mov r0, #0 						\n"
+					"	msr	basepri, r0					\n"
+					"	bx r14							\n"
+					"									\n"
+					"	.align 4						\n"
+					"pxCurrentTCBConst2: .word pxCurrentTCB				\n"
+				);
+}
+/*-----------------------------------------------------------*/
 
-/* Constants used to detect a Cortex-M7 r0p1 core, which should use the ARM_CM7
- * r0p1 port. */
-#define portCPUID                             ( *( ( volatile uint32_t * ) 0xE000ed00 ) )
-#define portCORTEX_M7_r0p1_ID                 ( 0x410FC271UL )
-#define portCORTEX_M7_r0p0_ID                 ( 0x410FC270UL )
-
-#define portNVIC_PENDSV_PRI                   ( ( ( uint32_t ) configKERNEL_INTERRUPT_PRIORITY ) << 16UL )
-#define portNVIC_SYSTICK_PRI                  ( ( ( uint32_t ) configKERNEL_INTERRUPT_PRIORITY ) << 24UL )
-
-/* Constants required to check the validity of an interrupt priority. */
-<<<<<<< HEAD
-#define portFIRST_USER_INTERRUPT_NUMBER		( 16 )
-#define portNVIC_IP_REGISTERS_OFFSET_16 	( 0xE000E3F0 )
-#define portAIRCR_REG						SCB_AIRCR
-#define portMAX_8_BIT_VALUE					( ( uint8_t ) 0xff )
-#define portTOP_BIT_OF_BYTE					( ( uint8_t ) 0x80 )
-#define portMAX_PRIGROUP_BITS				( ( uint8_t ) 7 )
-#define portPRIORITY_GROUP_MASK				( 0x07UL << 8UL )
-#define portPRIGROUP_SHIFT					( 8UL )
-=======
-#define portFIRST_USER_INTERRUPT_NUMBER       ( 16 )
-#define portNVIC_IP_REGISTERS_OFFSET_16       ( 0xE000E3F0 )
-#define portAIRCR_REG                         ( *( ( volatile uint32_t * ) 0xE000ED0C ) )
-#define portMAX_8_BIT_VALUE                   ( ( uint8_t ) 0xff )
-#define portTOP_BIT_OF_BYTE                   ( ( uint8_t ) 0x80 )
-#define portMAX_PRIGROUP_BITS                 ( ( uint8_t ) 7 )
-#define portPRIORITY_GROUP_MASK               ( 0x07UL << 8UL )
-#define portPRIGROUP_SHIFT                    ( 8UL )
->>>>>>> 7bc5ddda
-
-/* Masks off all bits but the VECTACTIVE bits in the ICSR register. */
-#define portVECTACTIVE_MASK                   ( 0xFFUL )
-
-/* Constants required to manipulate the VFP. */
-<<<<<<< HEAD
-#define portFPCCR							SCB_FPCCR /* Floating point context control register. */
-#define portASPEN_AND_LSPEN_BITS			( 0x3UL << 30UL )
-=======
-#define portFPCCR                             ( ( volatile uint32_t * ) 0xe000ef34 ) /* Floating point context control register. */
-#define portASPEN_AND_LSPEN_BITS              ( 0x3UL << 30UL )
->>>>>>> 7bc5ddda
-
-/* Constants required to set up the initial stack. */
-#define portINITIAL_XPSR                      ( 0x01000000 )
-#define portINITIAL_EXC_RETURN                ( 0xfffffffd )
-
-/* The systick is a 24-bit counter. */
-#define portMAX_24_BIT_NUMBER                 ( 0xffffffUL )
-
-/* For strict compliance with the Cortex-M spec the task start address should
- * have bit-0 clear, as it is loaded into the PC on exit from an ISR. */
-#define portSTART_ADDRESS_MASK                ( ( StackType_t ) 0xfffffffeUL )
-
-/* A fiddle factor to estimate the number of SysTick counts that would have
- * occurred while the SysTick counter is stopped during tickless idle
- * calculations. */
-#define portMISSED_COUNTS_FACTOR              ( 45UL )
-
-/* Let the user override the pre-loading of the initial LR with the address of
- * prvTaskExitError() in case it messes up unwinding of the stack in the
- * debugger. */
-#ifdef configTASK_RETURN_ADDRESS
-    #define portTASK_RETURN_ADDRESS    configTASK_RETURN_ADDRESS
-#else
-    #define portTASK_RETURN_ADDRESS    prvTaskExitError
-#endif
-
-/*
- * Setup the timer to generate the tick interrupts.  The implementation in this
- * file is weak to allow application writers to change the timer used to
- * generate the tick interrupt.
- */
-void vPortSetupTimerInterrupt( void ) __attribute__(( weak, section( ".flashmem" ) ));
-
-/*
- * Exception handlers.
- */
-<<<<<<< HEAD
-void xPortPendSVHandler( void ) portDONT_DISCARD __attribute__ (( naked ));
-void xPortSysTickHandler( void ) portDONT_DISCARD;
-void vPortSVCHandler( void ) portDONT_DISCARD __attribute__ (( naked ));
-=======
-void xPortPendSVHandler( void ) __attribute__( ( naked ) );
-void xPortSysTickHandler( void );
-void vPortSVCHandler( void ) __attribute__( ( naked ) );
->>>>>>> 7bc5ddda
-
-/*
- * Start first task is a separate function so it can be tested in isolation.
- */
-<<<<<<< HEAD
-static void prvPortStartFirstTask( void ) portDONT_DISCARD __attribute__ (( naked, section( ".flashmem" ) ));
-=======
-static void prvPortStartFirstTask( void ) __attribute__( ( naked ) );
->>>>>>> 7bc5ddda
-
-/*
- * Function to enable the VFP.
- */
-<<<<<<< HEAD
-static void vPortEnableVFP( void ) portDONT_DISCARD __attribute__ (( naked, section( ".flashmem" ) ));
-=======
-static void vPortEnableVFP( void ) __attribute__( ( naked ) );
->>>>>>> 7bc5ddda
-
-/*
- * Used to catch tasks that attempt to return from their implementing function.
- */
-static void prvTaskExitError( void ) __attribute__ (( section( ".flashmem" ) ));
-
-/*-----------------------------------------------------------*/
-
-/* Each task maintains its own interrupt status in the critical nesting
- * variable. */
-static UBaseType_t uxCriticalNesting = 0xaaaaaaaa;
-
-/*
- * The number of SysTick increments that make up one tick period.
- */
-#if ( configUSE_TICKLESS_IDLE == 1 )
-    static uint32_t ulTimerCountsForOneTick = 0;
-#endif /* configUSE_TICKLESS_IDLE */
-
-/*
- * The maximum number of tick periods that can be suppressed is limited by the
- * 24 bit resolution of the SysTick timer.
- */
-#if ( configUSE_TICKLESS_IDLE == 1 )
-    static uint32_t xMaximumPossibleSuppressedTicks = 0;
-#endif /* configUSE_TICKLESS_IDLE */
-
-/*
- * Compensate for the CPU cycles that pass while the SysTick is stopped (low
- * power functionality only.
- */
-#if ( configUSE_TICKLESS_IDLE == 1 )
-    static uint32_t ulStoppedTimerCompensation = 0;
-#endif /* configUSE_TICKLESS_IDLE */
-
-/*
- * Used by the portASSERT_IF_INTERRUPT_PRIORITY_INVALID() macro to ensure
- * FreeRTOS API functions are not called from interrupts that have been assigned
- * a priority above configMAX_SYSCALL_INTERRUPT_PRIORITY.
- */
-#if ( configASSERT_DEFINED == 1 )
-    static uint8_t ucMaxSysCallPriority = 0;
-    static uint32_t ulMaxPRIGROUPValue = 0;
-    static const volatile uint8_t * const pcInterruptPriorityRegisters = ( const volatile uint8_t * const ) portNVIC_IP_REGISTERS_OFFSET_16;
-#endif /* configASSERT_DEFINED */
-
-/*-----------------------------------------------------------*/
-
-/*
- * See header file for description.
- */
-StackType_t * pxPortInitialiseStack( StackType_t * pxTopOfStack,
-                                     TaskFunction_t pxCode,
-                                     void * pvParameters )
-{
-    /* Simulate the stack frame as it would be created by a context switch
-     * interrupt. */
-
-    /* Offset added to account for the way the MCU uses the stack on entry/exit
-     * of interrupts, and to ensure alignment. */
-    pxTopOfStack--;
-
-    *pxTopOfStack = portINITIAL_XPSR;                                    /* xPSR */
-    pxTopOfStack--;
-    *pxTopOfStack = ( ( StackType_t ) pxCode ) & portSTART_ADDRESS_MASK; /* PC */
-    pxTopOfStack--;
-    *pxTopOfStack = ( StackType_t ) portTASK_RETURN_ADDRESS;             /* LR */
-
-    /* Save code space by skipping register initialisation. */
-    pxTopOfStack -= 5;                            /* R12, R3, R2 and R1. */
-    *pxTopOfStack = ( StackType_t ) pvParameters; /* R0 */
-
-    /* A save method is being used that requires each task to maintain its
-     * own exec return value. */
-    pxTopOfStack--;
-    *pxTopOfStack = portINITIAL_EXC_RETURN;
-
-    pxTopOfStack -= 8; /* R11, R10, R9, R8, R7, R6, R5 and R4. */
-
-    return pxTopOfStack;
-}
-/*-----------------------------------------------------------*/
-
-static void prvTaskExitError( void )
-{
-    volatile uint32_t ulDummy = 0;
-
-    /* A function that implements a task must not exit or attempt to return to
-     * its caller as there is nothing to return to.  If a task wants to exit it
-     * should instead call vTaskDelete( NULL ).
-     *
-     * Artificially force an assert() to be triggered if configASSERT() is
-     * defined, then stop here so application writers can catch the error. */
-    configASSERT( uxCriticalNesting == ~0UL );
-    portDISABLE_INTERRUPTS();
-
-    while( ulDummy == 0 )
-    {
-        /* This file calls prvTaskExitError() after the scheduler has been
-         * started to remove a compiler warning about the function being defined
-         * but never called.  ulDummy is used purely to quieten other warnings
-         * about code appearing after this function is called - making ulDummy
-         * volatile makes the compiler think the function could return and
-         * therefore not output an 'unreachable code' warning for code that appears
-         * after it. */
-    }
-}
-/*-----------------------------------------------------------*/
-
-void vPortSVCHandler( void )
-{
-    __asm volatile (
-        "	ldr	r3, pxCurrentTCBConst2		\n"/* Restore the context. */
-        "	ldr r1, [r3]					\n"/* Use pxCurrentTCBConst to get the pxCurrentTCB address. */
-        "	ldr r0, [r1]					\n"/* The first item in pxCurrentTCB is the task top of stack. */
-        "	ldmia r0!, {r4-r11, r14}		\n"/* Pop the registers that are not automatically saved on exception entry and the critical nesting count. */
-        "	msr psp, r0						\n"/* Restore the task stack pointer. */
-        "	isb								\n"
-        "	mov r0, #0 						\n"
-        "	msr	basepri, r0					\n"
-        "	bx r14							\n"
-        "									\n"
-        "	.align 4						\n"
-        "pxCurrentTCBConst2: .word pxCurrentTCB				\n"
-        );
-}
-/*-----------------------------------------------------------*/
-
-void init_retarget_locks();
-static void prvPortStartFirstTask( void )
-<<<<<<< HEAD
+void init_retarget_locks();
+static void prvPortStartFirstTask( void )
 {
 	init_retarget_locks();
-
-	/* Start the first task.  This also clears the bit that indicates the FPU is
-	in use in case the FPU was used before the scheduler was started - which
-	would otherwise result in the unnecessary leaving of space in the SVC stack
-	for lazy saving of FPU registers. */
-	__asm volatile(
-					" ldr r0, =0xE000ED08 	\n" /* Use the NVIC offset register to locate the stack. */
-					" ldr r0, [r0] 			\n"
-					" ldr r0, [r0] 			\n"
-					" msr msp, r0			\n" /* Set the msp back to the start of the stack. */
-					" mov r0, #0			\n" /* Clear the bit that indicates the FPU is in use, see comment above. */
-					" msr control, r0		\n"
-					" cpsie i				\n" /* Globally enable interrupts. */
-					" cpsie f				\n"
-					" dsb					\n"
-					" isb					\n"
-					" svc 0					\n" /* System call to start first task. */
-					" nop					\n"
-				);
-=======
-{
-    /* Start the first task.  This also clears the bit that indicates the FPU is
-     * in use in case the FPU was used before the scheduler was started - which
-     * would otherwise result in the unnecessary leaving of space in the SVC stack
-     * for lazy saving of FPU registers. */
-    __asm volatile (
-        " ldr r0, =0xE000ED08 	\n"/* Use the NVIC offset register to locate the stack. */
-        " ldr r0, [r0] 			\n"
-        " ldr r0, [r0] 			\n"
-        " msr msp, r0			\n"/* Set the msp back to the start of the stack. */
-        " mov r0, #0			\n"/* Clear the bit that indicates the FPU is in use, see comment above. */
-        " msr control, r0		\n"
-        " cpsie i				\n"/* Globally enable interrupts. */
-        " cpsie f				\n"
-        " dsb					\n"
-        " isb					\n"
-        " svc 0					\n"/* System call to start first task. */
-        " nop					\n"
-        " .ltorg				\n"
-        );
->>>>>>> 7bc5ddda
-}
-/*-----------------------------------------------------------*/
-
-/*
- * See header file for description.
- */
-BaseType_t xPortStartScheduler( void )
-{
-<<<<<<< HEAD
-	/* configMAX_SYSCALL_INTERRUPT_PRIORITY must not be set to 0.
-	See http://www.FreeRTOS.org/RTOS-Cortex-M3-M4.html */
-	configASSERT( configMAX_SYSCALL_INTERRUPT_PRIORITY );
-
-	/* This port can be used on all revisions of the Cortex-M7 core other than
-	the r0p1 parts.  r0p1 parts should use the port from the
-	/source/portable/GCC/ARM_CM7/r0p1 directory. */
-	configASSERT( portCPUID != portCORTEX_M7_r0p1_ID );
-	configASSERT( portCPUID != portCORTEX_M7_r0p0_ID );
-
-	#if( configASSERT_DEFINED == 1 )
-	{
-		volatile uint32_t ulOriginalPriority;
-		volatile uint8_t * const pucFirstUserPriorityRegister = ( volatile uint8_t * const ) ( portNVIC_IP_REGISTERS_OFFSET_16 + portFIRST_USER_INTERRUPT_NUMBER );
-		volatile uint8_t ucMaxPriorityValue;
-
-		/* Determine the maximum priority from which ISR safe FreeRTOS API
-		functions can be called.  ISR safe functions are those that end in
-		"FromISR".  FreeRTOS maintains separate thread and ISR API functions to
-		ensure interrupt entry is as fast and simple as possible.
-
-		Save the interrupt priority value that is about to be clobbered. */
-		ulOriginalPriority = *pucFirstUserPriorityRegister;
-
-		/* Determine the number of priority bits available.  First write to all
-		possible bits. */
-		*pucFirstUserPriorityRegister = portMAX_8_BIT_VALUE;
-
-		/* Read the value back to see how many bits stuck. */
-		ucMaxPriorityValue = *pucFirstUserPriorityRegister;
-
-		/* Use the same mask on the maximum system call priority. */
-		ucMaxSysCallPriority = configMAX_SYSCALL_INTERRUPT_PRIORITY & ucMaxPriorityValue;
-
-		/* Calculate the maximum acceptable priority group value for the number
-		of bits read back. */
-		ulMaxPRIGROUPValue = portMAX_PRIGROUP_BITS;
-		while( ( ucMaxPriorityValue & portTOP_BIT_OF_BYTE ) == portTOP_BIT_OF_BYTE )
-		{
-			ulMaxPRIGROUPValue--;
-			ucMaxPriorityValue <<= ( uint8_t ) 0x01;
-		}
-
-		#ifdef __NVIC_PRIO_BITS
-		{
-			/* Check the CMSIS configuration that defines the number of
-			priority bits matches the number of priority bits actually queried
-			from the hardware. */
-			configASSERT( ( portMAX_PRIGROUP_BITS - ulMaxPRIGROUPValue ) == __NVIC_PRIO_BITS );
-		}
-		#endif
-
-		#ifdef configPRIO_BITS
-		{
-			/* Check the FreeRTOS configuration that defines the number of
-			priority bits matches the number of priority bits actually queried
-			from the hardware. */
-			configASSERT( ( portMAX_PRIGROUP_BITS - ulMaxPRIGROUPValue ) == configPRIO_BITS );
-		}
-		#endif
-
-		/* Shift the priority group value back to its position within the AIRCR
-		register. */
-		ulMaxPRIGROUPValue <<= portPRIGROUP_SHIFT;
-		ulMaxPRIGROUPValue &= portPRIORITY_GROUP_MASK;
-
-		/* Restore the clobbered interrupt priority register to its original
-		value. */
-		*pucFirstUserPriorityRegister = ulOriginalPriority;
-	}
-	#endif /* conifgASSERT_DEFINED */
-
-	/* Make PendSV and SysTick the lowest priority interrupts. */
-	portNVIC_SYSPRI2_REG |= portNVIC_PENDSV_PRI;
-	portNVIC_SYSPRI2_REG |= portNVIC_SYSTICK_PRI;
-
-	/* Start the timer that generates the tick ISR.  Interrupts are disabled
-	here already. */
-	vPortSetupTimerInterrupt();
-
-	/* Initialise the critical nesting count ready for the first task. */
-	uxCriticalNesting = 0;
-
-	/* Ensure the VFP is enabled - it should be anyway. */
-	vPortEnableVFP();
-
-	/* Lazy save always. */
-	portFPCCR |= portASPEN_AND_LSPEN_BITS;
-
-	/* Start the first task. */
-	prvPortStartFirstTask();
-
+
+	/* Start the first task.  This also clears the bit that indicates the FPU is
+     * in use in case the FPU was used before the scheduler was started - which
+     * would otherwise result in the unnecessary leaving of space in the SVC stack
+     * for lazy saving of FPU registers. */
+    __asm volatile (
+        " ldr r0, =0xE000ED08 	\n"/* Use the NVIC offset register to locate the stack. */
+					" ldr r0, [r0] 			\n"
+					" ldr r0, [r0] 			\n"
+        " msr msp, r0			\n"/* Set the msp back to the start of the stack. */
+        " mov r0, #0			\n"/* Clear the bit that indicates the FPU is in use, see comment above. */
+					" msr control, r0		\n"
+        " cpsie i				\n"/* Globally enable interrupts. */
+					" cpsie f				\n"
+					" dsb					\n"
+					" isb					\n"
+        " svc 0					\n"/* System call to start first task. */
+					" nop					\n"
+        " .ltorg				\n"
+				);
+}
+/*-----------------------------------------------------------*/
+
+/*
+ * See header file for description.
+ */
+BaseType_t xPortStartScheduler( void )
+{
+	/* configMAX_SYSCALL_INTERRUPT_PRIORITY must not be set to 0.
+     * See https://www.FreeRTOS.org/RTOS-Cortex-M3-M4.html */
+	configASSERT( configMAX_SYSCALL_INTERRUPT_PRIORITY );
+
+	/* This port can be used on all revisions of the Cortex-M7 core other than
+     * the r0p1 parts.  r0p1 parts should use the port from the
+     * /source/portable/GCC/ARM_CM7/r0p1 directory. */
+	configASSERT( portCPUID != portCORTEX_M7_r0p1_ID );
+	configASSERT( portCPUID != portCORTEX_M7_r0p0_ID );
+
+    #if ( configASSERT_DEFINED == 1 )
+	{
+		volatile uint32_t ulOriginalPriority;
+		volatile uint8_t * const pucFirstUserPriorityRegister = ( volatile uint8_t * const ) ( portNVIC_IP_REGISTERS_OFFSET_16 + portFIRST_USER_INTERRUPT_NUMBER );
+		volatile uint8_t ucMaxPriorityValue;
+
+		/* Determine the maximum priority from which ISR safe FreeRTOS API
+             * functions can be called.  ISR safe functions are those that end in
+             * "FromISR".  FreeRTOS maintains separate thread and ISR API functions to
+             * ensure interrupt entry is as fast and simple as possible.
+             *
+             * Save the interrupt priority value that is about to be clobbered. */
+		ulOriginalPriority = *pucFirstUserPriorityRegister;
+
+		/* Determine the number of priority bits available.  First write to all
+             * possible bits. */
+		*pucFirstUserPriorityRegister = portMAX_8_BIT_VALUE;
+
+		/* Read the value back to see how many bits stuck. */
+		ucMaxPriorityValue = *pucFirstUserPriorityRegister;
+
+		/* Use the same mask on the maximum system call priority. */
+		ucMaxSysCallPriority = configMAX_SYSCALL_INTERRUPT_PRIORITY & ucMaxPriorityValue;
+
+		/* Calculate the maximum acceptable priority group value for the number
+             * of bits read back. */
+		ulMaxPRIGROUPValue = portMAX_PRIGROUP_BITS;
+
+		while( ( ucMaxPriorityValue & portTOP_BIT_OF_BYTE ) == portTOP_BIT_OF_BYTE )
+		{
+			ulMaxPRIGROUPValue--;
+			ucMaxPriorityValue <<= ( uint8_t ) 0x01;
+		}
+
+		#ifdef __NVIC_PRIO_BITS
+		{
+			/* Check the CMSIS configuration that defines the number of
+                     * priority bits matches the number of priority bits actually queried
+                     * from the hardware. */
+			configASSERT( ( portMAX_PRIGROUP_BITS - ulMaxPRIGROUPValue ) == __NVIC_PRIO_BITS );
+		}
+		#endif
+
+		#ifdef configPRIO_BITS
+		{
+			/* Check the FreeRTOS configuration that defines the number of
+                     * priority bits matches the number of priority bits actually queried
+                     * from the hardware. */
+			configASSERT( ( portMAX_PRIGROUP_BITS - ulMaxPRIGROUPValue ) == configPRIO_BITS );
+		}
+		#endif
+
+		/* Shift the priority group value back to its position within the AIRCR
+             * register. */
+		ulMaxPRIGROUPValue <<= portPRIGROUP_SHIFT;
+		ulMaxPRIGROUPValue &= portPRIORITY_GROUP_MASK;
+
+		/* Restore the clobbered interrupt priority register to its original
+             * value. */
+		*pucFirstUserPriorityRegister = ulOriginalPriority;
+	}
+	#endif /* conifgASSERT_DEFINED */
+
+	/* Make PendSV and SysTick the lowest priority interrupts. */
+    portNVIC_SHPR3_REG |= portNVIC_PENDSV_PRI;
+    portNVIC_SHPR3_REG |= portNVIC_SYSTICK_PRI;
+
+	/* Start the timer that generates the tick ISR.  Interrupts are disabled
+     * here already. */
+	vPortSetupTimerInterrupt();
+
+	/* Initialise the critical nesting count ready for the first task. */
+	uxCriticalNesting = 0;
+
+	/* Ensure the VFP is enabled - it should be anyway. */
+	vPortEnableVFP();
+
+	/* Lazy save always. */
+	portFPCCR |= portASPEN_AND_LSPEN_BITS;
+
+	/* Start the first task. */
+	prvPortStartFirstTask();
+
 	/* Should not get here! */
 	printf_debug( "PANIC in xPortStartScheduler\n" );
-	configASSERT( 0 );
+	configASSERT( 0 );
 	
-	return 0;
-=======
-    /* configMAX_SYSCALL_INTERRUPT_PRIORITY must not be set to 0.
-     * See https://www.FreeRTOS.org/RTOS-Cortex-M3-M4.html */
-    configASSERT( configMAX_SYSCALL_INTERRUPT_PRIORITY );
-
-    /* This port can be used on all revisions of the Cortex-M7 core other than
-     * the r0p1 parts.  r0p1 parts should use the port from the
-     * /source/portable/GCC/ARM_CM7/r0p1 directory. */
-    configASSERT( portCPUID != portCORTEX_M7_r0p1_ID );
-    configASSERT( portCPUID != portCORTEX_M7_r0p0_ID );
-
-    #if ( configASSERT_DEFINED == 1 )
-        {
-            volatile uint32_t ulOriginalPriority;
-            volatile uint8_t * const pucFirstUserPriorityRegister = ( volatile uint8_t * const ) ( portNVIC_IP_REGISTERS_OFFSET_16 + portFIRST_USER_INTERRUPT_NUMBER );
-            volatile uint8_t ucMaxPriorityValue;
-
-            /* Determine the maximum priority from which ISR safe FreeRTOS API
-             * functions can be called.  ISR safe functions are those that end in
-             * "FromISR".  FreeRTOS maintains separate thread and ISR API functions to
-             * ensure interrupt entry is as fast and simple as possible.
-             *
-             * Save the interrupt priority value that is about to be clobbered. */
-            ulOriginalPriority = *pucFirstUserPriorityRegister;
-
-            /* Determine the number of priority bits available.  First write to all
-             * possible bits. */
-            *pucFirstUserPriorityRegister = portMAX_8_BIT_VALUE;
-
-            /* Read the value back to see how many bits stuck. */
-            ucMaxPriorityValue = *pucFirstUserPriorityRegister;
-
-            /* Use the same mask on the maximum system call priority. */
-            ucMaxSysCallPriority = configMAX_SYSCALL_INTERRUPT_PRIORITY & ucMaxPriorityValue;
-
-            /* Calculate the maximum acceptable priority group value for the number
-             * of bits read back. */
-            ulMaxPRIGROUPValue = portMAX_PRIGROUP_BITS;
-
-            while( ( ucMaxPriorityValue & portTOP_BIT_OF_BYTE ) == portTOP_BIT_OF_BYTE )
-            {
-                ulMaxPRIGROUPValue--;
-                ucMaxPriorityValue <<= ( uint8_t ) 0x01;
-            }
-
-            #ifdef __NVIC_PRIO_BITS
-                {
-                    /* Check the CMSIS configuration that defines the number of
-                     * priority bits matches the number of priority bits actually queried
-                     * from the hardware. */
-                    configASSERT( ( portMAX_PRIGROUP_BITS - ulMaxPRIGROUPValue ) == __NVIC_PRIO_BITS );
-                }
-            #endif
-
-            #ifdef configPRIO_BITS
-                {
-                    /* Check the FreeRTOS configuration that defines the number of
-                     * priority bits matches the number of priority bits actually queried
-                     * from the hardware. */
-                    configASSERT( ( portMAX_PRIGROUP_BITS - ulMaxPRIGROUPValue ) == configPRIO_BITS );
-                }
-            #endif
-
-            /* Shift the priority group value back to its position within the AIRCR
-             * register. */
-            ulMaxPRIGROUPValue <<= portPRIGROUP_SHIFT;
-            ulMaxPRIGROUPValue &= portPRIORITY_GROUP_MASK;
-
-            /* Restore the clobbered interrupt priority register to its original
-             * value. */
-            *pucFirstUserPriorityRegister = ulOriginalPriority;
-        }
-    #endif /* conifgASSERT_DEFINED */
-
-    /* Make PendSV and SysTick the lowest priority interrupts. */
-    portNVIC_SHPR3_REG |= portNVIC_PENDSV_PRI;
-    portNVIC_SHPR3_REG |= portNVIC_SYSTICK_PRI;
-
-    /* Start the timer that generates the tick ISR.  Interrupts are disabled
-     * here already. */
-    vPortSetupTimerInterrupt();
-
-    /* Initialise the critical nesting count ready for the first task. */
-    uxCriticalNesting = 0;
-
-    /* Ensure the VFP is enabled - it should be anyway. */
-    vPortEnableVFP();
-
-    /* Lazy save always. */
-    *( portFPCCR ) |= portASPEN_AND_LSPEN_BITS;
-
-    /* Start the first task. */
-    prvPortStartFirstTask();
-
-    /* Should never get here as the tasks will now be executing!  Call the task
-     * exit error function to prevent compiler warnings about a static function
-     * not being called in the case that the application writer overrides this
-     * functionality by defining configTASK_RETURN_ADDRESS.  Call
-     * vTaskSwitchContext() so link time optimisation does not remove the
-     * symbol. */
-    vTaskSwitchContext();
-    prvTaskExitError();
-
-    /* Should not get here! */
-    return 0;
->>>>>>> 7bc5ddda
-}
-/*-----------------------------------------------------------*/
-
-void vPortEndScheduler( void )
-<<<<<<< HEAD
+	return 0;
+}
+/*-----------------------------------------------------------*/
+
+void vPortEndScheduler( void )
 {
 	/* Stop and clear the SysTick. */
 	portNVIC_SYSTICK_CTRL_REG = 0UL;
 	portNVIC_SYSTICK_CURRENT_VALUE_REG = 0UL;
 	portENABLE_INTERRUPTS();
-	
-	/* Not implemented in ports where there is nothing to return to.
-	Artificially force an assert. */
-	configASSERT( uxCriticalNesting == 1000UL );
-=======
-{
-    /* Not implemented in ports where there is nothing to return to.
-     * Artificially force an assert. */
-    configASSERT( uxCriticalNesting == 1000UL );
->>>>>>> 7bc5ddda
-}
-/*-----------------------------------------------------------*/
-
-void vPortEnterCritical( void )
-{
-    portDISABLE_INTERRUPTS();
-    uxCriticalNesting++;
-
-    /* This is not the interrupt safe version of the enter critical function so
-     * assert() if it is being called from an interrupt context.  Only API
-     * functions that end in "FromISR" can be used in an interrupt.  Only assert if
-     * the critical nesting count is 1 to protect against recursive calls if the
-     * assert function also uses a critical section. */
-    if( uxCriticalNesting == 1 )
-    {
-        configASSERT( ( portNVIC_INT_CTRL_REG & portVECTACTIVE_MASK ) == 0 );
-    }
-}
-/*-----------------------------------------------------------*/
-
-void vPortExitCritical( void )
-{
-    configASSERT( uxCriticalNesting );
-    uxCriticalNesting--;
-
-    if( uxCriticalNesting == 0 )
-    {
-        portENABLE_INTERRUPTS();
-    }
-}
-/*-----------------------------------------------------------*/
-
-void xPortPendSVHandler( void )
-{
-    /* This is a naked function. */
-
-    __asm volatile
-    (
-        "	mrs r0, psp							\n"
-        "	isb									\n"
-        "										\n"
-        "	ldr	r3, pxCurrentTCBConst			\n"/* Get the location of the current TCB. */
-        "	ldr	r2, [r3]						\n"
-        "										\n"
-        "	tst r14, #0x10						\n"/* Is the task using the FPU context?  If so, push high vfp registers. */
-        "	it eq								\n"
-        "	vstmdbeq r0!, {s16-s31}				\n"
-        "										\n"
-        "	stmdb r0!, {r4-r11, r14}			\n"/* Save the core registers. */
-        "	str r0, [r2]						\n"/* Save the new top of stack into the first member of the TCB. */
-        "										\n"
-        "	stmdb sp!, {r0, r3}					\n"
-        "	mov r0, %0 							\n"
-        "	msr basepri, r0						\n"
-        "	dsb									\n"
-        "	isb									\n"
-        "	bl vTaskSwitchContext				\n"
-        "	mov r0, #0							\n"
-        "	msr basepri, r0						\n"
-        "	ldmia sp!, {r0, r3}					\n"
-        "										\n"
-        "	ldr r1, [r3]						\n"/* The first item in pxCurrentTCB is the task top of stack. */
-        "	ldr r0, [r1]						\n"
-        "										\n"
-        "	ldmia r0!, {r4-r11, r14}			\n"/* Pop the core registers. */
-        "										\n"
-        "	tst r14, #0x10						\n"/* Is the task using the FPU context?  If so, pop the high vfp registers too. */
-        "	it eq								\n"
-        "	vldmiaeq r0!, {s16-s31}				\n"
-        "										\n"
-        "	msr psp, r0							\n"
-        "	isb									\n"
-        "										\n"
-        #ifdef WORKAROUND_PMU_CM001 /* XMC4000 specific errata workaround. */
-            #if WORKAROUND_PMU_CM001 == 1
-                "			push { r14 }				\n"
-                "			pop { pc }					\n"
-            #endif
-        #endif
-        "										\n"
-        "	bx r14								\n"
-        "										\n"
-        "	.align 4							\n"
-        "pxCurrentTCBConst: .word pxCurrentTCB	\n"
-        ::"i" ( configMAX_SYSCALL_INTERRUPT_PRIORITY )
-    );
-}
-/*-----------------------------------------------------------*/
-
-void xPortSysTickHandler( void )
-{
-    /* The SysTick runs at the lowest interrupt priority, so when this interrupt
-     * executes all interrupts must be unmasked.  There is therefore no need to
-     * save and then restore the interrupt mask value as its value is already
-     * known. */
-    portDISABLE_INTERRUPTS();
-    {
-        /* Increment the RTOS tick. */
-        if( xTaskIncrementTick() != pdFALSE )
-        {
-            /* A context switch is required.  Context switching is performed in
-             * the PendSV interrupt.  Pend the PendSV interrupt. */
-            portNVIC_INT_CTRL_REG = portNVIC_PENDSVSET_BIT;
-        }
-    }
-    portENABLE_INTERRUPTS();
-}
-/*-----------------------------------------------------------*/
-
-#if ( configUSE_TICKLESS_IDLE == 1 )
-
-    __attribute__( ( weak ) ) void vPortSuppressTicksAndSleep( TickType_t xExpectedIdleTime )
-    {
-        uint32_t ulReloadValue, ulCompleteTickPeriods, ulCompletedSysTickDecrements;
-        TickType_t xModifiableIdleTime;
-
-        /* Make sure the SysTick reload value does not overflow the counter. */
-        if( xExpectedIdleTime > xMaximumPossibleSuppressedTicks )
-        {
-            xExpectedIdleTime = xMaximumPossibleSuppressedTicks;
-        }
-
-        /* Stop the SysTick momentarily.  The time the SysTick is stopped for
-         * is accounted for as best it can be, but using the tickless mode will
-         * inevitably result in some tiny drift of the time maintained by the
-         * kernel with respect to calendar time. */
-        portNVIC_SYSTICK_CTRL_REG &= ~portNVIC_SYSTICK_ENABLE_BIT;
-
-        /* Calculate the reload value required to wait xExpectedIdleTime
-         * tick periods.  -1 is used because this code will execute part way
-         * through one of the tick periods. */
-        ulReloadValue = portNVIC_SYSTICK_CURRENT_VALUE_REG + ( ulTimerCountsForOneTick * ( xExpectedIdleTime - 1UL ) );
-
-        if( ulReloadValue > ulStoppedTimerCompensation )
-        {
-            ulReloadValue -= ulStoppedTimerCompensation;
-        }
-
-        /* Enter a critical section but don't use the taskENTER_CRITICAL()
-         * method as that will mask interrupts that should exit sleep mode. */
-        __asm volatile ( "cpsid i" ::: "memory" );
-        __asm volatile ( "dsb" );
-        __asm volatile ( "isb" );
-
-        /* If a context switch is pending or a task is waiting for the scheduler
-         * to be unsuspended then abandon the low power entry. */
-        if( eTaskConfirmSleepModeStatus() == eAbortSleep )
-        {
-            /* Restart from whatever is left in the count register to complete
-             * this tick period. */
-            portNVIC_SYSTICK_LOAD_REG = portNVIC_SYSTICK_CURRENT_VALUE_REG;
-
-            /* Restart SysTick. */
-            portNVIC_SYSTICK_CTRL_REG |= portNVIC_SYSTICK_ENABLE_BIT;
-
-            /* Reset the reload register to the value required for normal tick
-             * periods. */
-            portNVIC_SYSTICK_LOAD_REG = ulTimerCountsForOneTick - 1UL;
-
-            /* Re-enable interrupts - see comments above the cpsid instruction()
-             * above. */
-            __asm volatile ( "cpsie i" ::: "memory" );
-        }
-        else
-        {
-            /* Set the new reload value. */
-            portNVIC_SYSTICK_LOAD_REG = ulReloadValue;
-
-            /* Clear the SysTick count flag and set the count value back to
-             * zero. */
-            portNVIC_SYSTICK_CURRENT_VALUE_REG = 0UL;
-
-            /* Restart SysTick. */
-            portNVIC_SYSTICK_CTRL_REG |= portNVIC_SYSTICK_ENABLE_BIT;
-
-            /* Sleep until something happens.  configPRE_SLEEP_PROCESSING() can
-             * set its parameter to 0 to indicate that its implementation contains
-             * its own wait for interrupt or wait for event instruction, and so wfi
-             * should not be executed again.  However, the original expected idle
-             * time variable must remain unmodified, so a copy is taken. */
-            xModifiableIdleTime = xExpectedIdleTime;
-            configPRE_SLEEP_PROCESSING( xModifiableIdleTime );
-
-            if( xModifiableIdleTime > 0 )
-            {
-                __asm volatile ( "dsb" ::: "memory" );
-                __asm volatile ( "wfi" );
-                __asm volatile ( "isb" );
-            }
-
-            configPOST_SLEEP_PROCESSING( xExpectedIdleTime );
-
-            /* Re-enable interrupts to allow the interrupt that brought the MCU
-             * out of sleep mode to execute immediately.  see comments above
-             * __disable_interrupt() call above. */
-            __asm volatile ( "cpsie i" ::: "memory" );
-            __asm volatile ( "dsb" );
-            __asm volatile ( "isb" );
-
-            /* Disable interrupts again because the clock is about to be stopped
-             * and interrupts that execute while the clock is stopped will increase
-             * any slippage between the time maintained by the RTOS and calendar
-             * time. */
-            __asm volatile ( "cpsid i" ::: "memory" );
-            __asm volatile ( "dsb" );
-            __asm volatile ( "isb" );
-
-            /* Disable the SysTick clock without reading the
-             * portNVIC_SYSTICK_CTRL_REG register to ensure the
-             * portNVIC_SYSTICK_COUNT_FLAG_BIT is not cleared if it is set.  Again,
-             * the time the SysTick is stopped for is accounted for as best it can
-             * be, but using the tickless mode will inevitably result in some tiny
-             * drift of the time maintained by the kernel with respect to calendar
-             * time*/
-            portNVIC_SYSTICK_CTRL_REG = ( portNVIC_SYSTICK_CLK_BIT | portNVIC_SYSTICK_INT_BIT );
-
-            /* Determine if the SysTick clock has already counted to zero and
-             * been set back to the current reload value (the reload back being
-             * correct for the entire expected idle time) or if the SysTick is yet
-             * to count to zero (in which case an interrupt other than the SysTick
-             * must have brought the system out of sleep mode). */
-            if( ( portNVIC_SYSTICK_CTRL_REG & portNVIC_SYSTICK_COUNT_FLAG_BIT ) != 0 )
-            {
-                uint32_t ulCalculatedLoadValue;
-
-                /* The tick interrupt is already pending, and the SysTick count
-                 * reloaded with ulReloadValue.  Reset the
-                 * portNVIC_SYSTICK_LOAD_REG with whatever remains of this tick
-                 * period. */
-                ulCalculatedLoadValue = ( ulTimerCountsForOneTick - 1UL ) - ( ulReloadValue - portNVIC_SYSTICK_CURRENT_VALUE_REG );
-
-                /* Don't allow a tiny value, or values that have somehow
-                 * underflowed because the post sleep hook did something
-                 * that took too long. */
-                if( ( ulCalculatedLoadValue < ulStoppedTimerCompensation ) || ( ulCalculatedLoadValue > ulTimerCountsForOneTick ) )
-                {
-                    ulCalculatedLoadValue = ( ulTimerCountsForOneTick - 1UL );
-                }
-
-                portNVIC_SYSTICK_LOAD_REG = ulCalculatedLoadValue;
-
-                /* As the pending tick will be processed as soon as this
-                 * function exits, the tick value maintained by the tick is stepped
-                 * forward by one less than the time spent waiting. */
-                ulCompleteTickPeriods = xExpectedIdleTime - 1UL;
-            }
-            else
-            {
-                /* Something other than the tick interrupt ended the sleep.
-                 * Work out how long the sleep lasted rounded to complete tick
-                 * periods (not the ulReload value which accounted for part
-                 * ticks). */
-                ulCompletedSysTickDecrements = ( xExpectedIdleTime * ulTimerCountsForOneTick ) - portNVIC_SYSTICK_CURRENT_VALUE_REG;
-
-                /* How many complete tick periods passed while the processor
-                 * was waiting? */
-                ulCompleteTickPeriods = ulCompletedSysTickDecrements / ulTimerCountsForOneTick;
-
-                /* The reload value is set to whatever fraction of a single tick
-                 * period remains. */
-                portNVIC_SYSTICK_LOAD_REG = ( ( ulCompleteTickPeriods + 1UL ) * ulTimerCountsForOneTick ) - ulCompletedSysTickDecrements;
-            }
-
-            /* Restart SysTick so it runs from portNVIC_SYSTICK_LOAD_REG
-             * again, then set portNVIC_SYSTICK_LOAD_REG back to its standard
-             * value. */
-            portNVIC_SYSTICK_CURRENT_VALUE_REG = 0UL;
-            portNVIC_SYSTICK_CTRL_REG |= portNVIC_SYSTICK_ENABLE_BIT;
-            vTaskStepTick( ulCompleteTickPeriods );
-            portNVIC_SYSTICK_LOAD_REG = ulTimerCountsForOneTick - 1UL;
-
-            /* Exit with interrupts enabled. */
-            __asm volatile ( "cpsie i" ::: "memory" );
-        }
-    }
-
-#endif /* #if configUSE_TICKLESS_IDLE */
-/*-----------------------------------------------------------*/
-
-/*
- * Setup the systick timer to generate the tick interrupts at the required
- * frequency.
- */
-<<<<<<< HEAD
-__attribute__(( weak, section( ".flashmem" ) )) void vPortSetupTimerInterrupt( void )
-=======
-__attribute__( ( weak ) ) void vPortSetupTimerInterrupt( void )
->>>>>>> 7bc5ddda
-{
-    /* Calculate the constants required to configure the tick interrupt. */
-    #if ( configUSE_TICKLESS_IDLE == 1 )
-        {
-            ulTimerCountsForOneTick = ( configSYSTICK_CLOCK_HZ / configTICK_RATE_HZ );
-            xMaximumPossibleSuppressedTicks = portMAX_24_BIT_NUMBER / ulTimerCountsForOneTick;
-            ulStoppedTimerCompensation = portMISSED_COUNTS_FACTOR / ( configCPU_CLOCK_HZ / configSYSTICK_CLOCK_HZ );
-        }
-    #endif /* configUSE_TICKLESS_IDLE */
-
-    /* Stop and clear the SysTick. */
-    portNVIC_SYSTICK_CTRL_REG = 0UL;
-    portNVIC_SYSTICK_CURRENT_VALUE_REG = 0UL;
-
-    /* Configure SysTick to interrupt at the requested rate. */
-    portNVIC_SYSTICK_LOAD_REG = ( configSYSTICK_CLOCK_HZ / configTICK_RATE_HZ ) - 1UL;
-    portNVIC_SYSTICK_CTRL_REG = ( portNVIC_SYSTICK_CLK_BIT | portNVIC_SYSTICK_INT_BIT | portNVIC_SYSTICK_ENABLE_BIT );
-}
-/*-----------------------------------------------------------*/
-
-/* This is a naked function. */
-static void vPortEnableVFP( void )
-{
-    __asm volatile
-    (
-        "	ldr.w r0, =0xE000ED88		\n"/* The FPU enable bits are in the CPACR. */
-        "	ldr r1, [r0]				\n"
-        "								\n"
-        "	orr r1, r1, #( 0xf << 20 )	\n"/* Enable CP10 and CP11 coprocessors, then save back. */
-        "	str r1, [r0]				\n"
-        "	bx r14						\n"
-        "	.ltorg						\n"
-    );
-}
-/*-----------------------------------------------------------*/
-
-#if ( configASSERT_DEFINED == 1 )
-
-    void vPortValidateInterruptPriority( void )
-    {
-        uint32_t ulCurrentInterrupt;
-        uint8_t ucCurrentPriority;
-
-        /* Obtain the number of the currently executing interrupt. */
-        __asm volatile ( "mrs %0, ipsr" : "=r" ( ulCurrentInterrupt )::"memory" );
-
-        /* Is the interrupt number a user defined interrupt? */
-        if( ulCurrentInterrupt >= portFIRST_USER_INTERRUPT_NUMBER )
-        {
-            /* Look up the interrupt's priority. */
-            ucCurrentPriority = pcInterruptPriorityRegisters[ ulCurrentInterrupt ];
-
-            /* The following assertion will fail if a service routine (ISR) for
-             * an interrupt that has been assigned a priority above
-             * configMAX_SYSCALL_INTERRUPT_PRIORITY calls an ISR safe FreeRTOS API
-             * function.  ISR safe FreeRTOS API functions must *only* be called
-             * from interrupts that have been assigned a priority at or below
-             * configMAX_SYSCALL_INTERRUPT_PRIORITY.
-             *
-             * Numerically low interrupt priority numbers represent logically high
-             * interrupt priorities, therefore the priority of the interrupt must
-             * be set to a value equal to or numerically *higher* than
-             * configMAX_SYSCALL_INTERRUPT_PRIORITY.
-             *
-             * Interrupts that	use the FreeRTOS API must not be left at their
-             * default priority of	zero as that is the highest possible priority,
-             * which is guaranteed to be above configMAX_SYSCALL_INTERRUPT_PRIORITY,
-             * and	therefore also guaranteed to be invalid.
-             *
-             * FreeRTOS maintains separate thread and ISR API functions to ensure
-             * interrupt entry is as fast and simple as possible.
-             *
-             * The following links provide detailed information:
-             * https://www.FreeRTOS.org/RTOS-Cortex-M3-M4.html
-             * https://www.FreeRTOS.org/FAQHelp.html */
-            configASSERT( ucCurrentPriority >= ucMaxSysCallPriority );
-        }
-
-        /* Priority grouping:  The interrupt controller (NVIC) allows the bits
-         * that define each interrupt's priority to be split between bits that
-         * define the interrupt's pre-emption priority bits and bits that define
-         * the interrupt's sub-priority.  For simplicity all bits must be defined
-         * to be pre-emption priority bits.  The following assertion will fail if
-         * this is not the case (if some bits represent a sub-priority).
-         *
-         * If the application only uses CMSIS libraries for interrupt
-         * configuration then the correct setting can be achieved on all Cortex-M
-         * devices by calling NVIC_SetPriorityGrouping( 0 ); before starting the
-         * scheduler.  Note however that some vendor specific peripheral libraries
-         * assume a non-zero priority group setting, in which cases using a value
-         * of zero will result in unpredictable behaviour. */
-        configASSERT( ( portAIRCR_REG & portPRIORITY_GROUP_MASK ) <= ulMaxPRIGROUPValue );
-    }
-
-#endif /* configASSERT_DEFINED */
+	
+	/* Not implemented in ports where there is nothing to return to.
+     * Artificially force an assert. */
+	configASSERT( uxCriticalNesting == 1000UL );
+}
+/*-----------------------------------------------------------*/
+
+void vPortEnterCritical( void )
+{
+	portDISABLE_INTERRUPTS();
+	uxCriticalNesting++;
+
+	/* This is not the interrupt safe version of the enter critical function so
+     * assert() if it is being called from an interrupt context.  Only API
+     * functions that end in "FromISR" can be used in an interrupt.  Only assert if
+     * the critical nesting count is 1 to protect against recursive calls if the
+     * assert function also uses a critical section. */
+	if( uxCriticalNesting == 1 )
+	{
+		configASSERT( ( portNVIC_INT_CTRL_REG & portVECTACTIVE_MASK ) == 0 );
+	}
+}
+/*-----------------------------------------------------------*/
+
+void vPortExitCritical( void )
+{
+	configASSERT( uxCriticalNesting );
+	uxCriticalNesting--;
+
+	if( uxCriticalNesting == 0 )
+	{
+		portENABLE_INTERRUPTS();
+	}
+}
+/*-----------------------------------------------------------*/
+
+void xPortPendSVHandler( void )
+{
+	/* This is a naked function. */
+
+	__asm volatile
+	(
+	"	mrs r0, psp							\n"
+	"	isb									\n"
+	"										\n"
+        "	ldr	r3, pxCurrentTCBConst			\n"/* Get the location of the current TCB. */
+	"	ldr	r2, [r3]						\n"
+	"										\n"
+        "	tst r14, #0x10						\n"/* Is the task using the FPU context?  If so, push high vfp registers. */
+	"	it eq								\n"
+	"	vstmdbeq r0!, {s16-s31}				\n"
+	"										\n"
+        "	stmdb r0!, {r4-r11, r14}			\n"/* Save the core registers. */
+        "	str r0, [r2]						\n"/* Save the new top of stack into the first member of the TCB. */
+	"										\n"
+	"	stmdb sp!, {r0, r3}					\n"
+	"	mov r0, %0 							\n"
+	"	msr basepri, r0						\n"
+	"	dsb									\n"
+	"	isb									\n"
+	"	bl vTaskSwitchContext				\n"
+	"	mov r0, #0							\n"
+	"	msr basepri, r0						\n"
+	"	ldmia sp!, {r0, r3}					\n"
+	"										\n"
+        "	ldr r1, [r3]						\n"/* The first item in pxCurrentTCB is the task top of stack. */
+	"	ldr r0, [r1]						\n"
+	"										\n"
+        "	ldmia r0!, {r4-r11, r14}			\n"/* Pop the core registers. */
+	"										\n"
+        "	tst r14, #0x10						\n"/* Is the task using the FPU context?  If so, pop the high vfp registers too. */
+	"	it eq								\n"
+	"	vldmiaeq r0!, {s16-s31}				\n"
+	"										\n"
+	"	msr psp, r0							\n"
+	"	isb									\n"
+	"										\n"
+	#ifdef WORKAROUND_PMU_CM001 /* XMC4000 specific errata workaround. */
+		#if WORKAROUND_PMU_CM001 == 1
+	"			push { r14 }				\n"
+	"			pop { pc }					\n"
+		#endif
+	#endif
+	"										\n"
+	"	bx r14								\n"
+	"										\n"
+	"	.align 4							\n"
+	"pxCurrentTCBConst: .word pxCurrentTCB	\n"
+        ::"i" ( configMAX_SYSCALL_INTERRUPT_PRIORITY )
+	);
+}
+/*-----------------------------------------------------------*/
+
+void xPortSysTickHandler( void )
+{
+	/* The SysTick runs at the lowest interrupt priority, so when this interrupt
+     * executes all interrupts must be unmasked.  There is therefore no need to
+     * save and then restore the interrupt mask value as its value is already
+     * known. */
+	portDISABLE_INTERRUPTS();
+	{
+		/* Increment the RTOS tick. */
+		if( xTaskIncrementTick() != pdFALSE )
+		{
+			/* A context switch is required.  Context switching is performed in
+             * the PendSV interrupt.  Pend the PendSV interrupt. */
+			portNVIC_INT_CTRL_REG = portNVIC_PENDSVSET_BIT;
+		}
+	}
+	portENABLE_INTERRUPTS();
+}
+/*-----------------------------------------------------------*/
+
+#if ( configUSE_TICKLESS_IDLE == 1 )
+
+    __attribute__( ( weak ) ) void vPortSuppressTicksAndSleep( TickType_t xExpectedIdleTime )
+	{
+	uint32_t ulReloadValue, ulCompleteTickPeriods, ulCompletedSysTickDecrements;
+	TickType_t xModifiableIdleTime;
+
+		/* Make sure the SysTick reload value does not overflow the counter. */
+		if( xExpectedIdleTime > xMaximumPossibleSuppressedTicks )
+		{
+			xExpectedIdleTime = xMaximumPossibleSuppressedTicks;
+		}
+
+		/* Stop the SysTick momentarily.  The time the SysTick is stopped for
+         * is accounted for as best it can be, but using the tickless mode will
+         * inevitably result in some tiny drift of the time maintained by the
+         * kernel with respect to calendar time. */
+		portNVIC_SYSTICK_CTRL_REG &= ~portNVIC_SYSTICK_ENABLE_BIT;
+
+		/* Calculate the reload value required to wait xExpectedIdleTime
+         * tick periods.  -1 is used because this code will execute part way
+         * through one of the tick periods. */
+		ulReloadValue = portNVIC_SYSTICK_CURRENT_VALUE_REG + ( ulTimerCountsForOneTick * ( xExpectedIdleTime - 1UL ) );
+
+		if( ulReloadValue > ulStoppedTimerCompensation )
+		{
+			ulReloadValue -= ulStoppedTimerCompensation;
+		}
+
+		/* Enter a critical section but don't use the taskENTER_CRITICAL()
+         * method as that will mask interrupts that should exit sleep mode. */
+        __asm volatile ( "cpsid i" ::: "memory" );
+        __asm volatile ( "dsb" );
+        __asm volatile ( "isb" );
+
+		/* If a context switch is pending or a task is waiting for the scheduler
+         * to be unsuspended then abandon the low power entry. */
+		if( eTaskConfirmSleepModeStatus() == eAbortSleep )
+		{
+			/* Restart from whatever is left in the count register to complete
+             * this tick period. */
+			portNVIC_SYSTICK_LOAD_REG = portNVIC_SYSTICK_CURRENT_VALUE_REG;
+
+			/* Restart SysTick. */
+			portNVIC_SYSTICK_CTRL_REG |= portNVIC_SYSTICK_ENABLE_BIT;
+
+			/* Reset the reload register to the value required for normal tick
+             * periods. */
+			portNVIC_SYSTICK_LOAD_REG = ulTimerCountsForOneTick - 1UL;
+
+			/* Re-enable interrupts - see comments above the cpsid instruction()
+             * above. */
+            __asm volatile ( "cpsie i" ::: "memory" );
+		}
+		else
+		{
+			/* Set the new reload value. */
+			portNVIC_SYSTICK_LOAD_REG = ulReloadValue;
+
+			/* Clear the SysTick count flag and set the count value back to
+             * zero. */
+			portNVIC_SYSTICK_CURRENT_VALUE_REG = 0UL;
+
+			/* Restart SysTick. */
+			portNVIC_SYSTICK_CTRL_REG |= portNVIC_SYSTICK_ENABLE_BIT;
+
+			/* Sleep until something happens.  configPRE_SLEEP_PROCESSING() can
+             * set its parameter to 0 to indicate that its implementation contains
+             * its own wait for interrupt or wait for event instruction, and so wfi
+             * should not be executed again.  However, the original expected idle
+             * time variable must remain unmodified, so a copy is taken. */
+			xModifiableIdleTime = xExpectedIdleTime;
+			configPRE_SLEEP_PROCESSING( xModifiableIdleTime );
+
+			if( xModifiableIdleTime > 0 )
+			{
+                __asm volatile ( "dsb" ::: "memory" );
+                __asm volatile ( "wfi" );
+                __asm volatile ( "isb" );
+			}
+
+			configPOST_SLEEP_PROCESSING( xExpectedIdleTime );
+
+			/* Re-enable interrupts to allow the interrupt that brought the MCU
+             * out of sleep mode to execute immediately.  see comments above
+             * __disable_interrupt() call above. */
+            __asm volatile ( "cpsie i" ::: "memory" );
+            __asm volatile ( "dsb" );
+            __asm volatile ( "isb" );
+
+			/* Disable interrupts again because the clock is about to be stopped
+             * and interrupts that execute while the clock is stopped will increase
+             * any slippage between the time maintained by the RTOS and calendar
+             * time. */
+            __asm volatile ( "cpsid i" ::: "memory" );
+            __asm volatile ( "dsb" );
+            __asm volatile ( "isb" );
+
+			/* Disable the SysTick clock without reading the
+             * portNVIC_SYSTICK_CTRL_REG register to ensure the
+             * portNVIC_SYSTICK_COUNT_FLAG_BIT is not cleared if it is set.  Again,
+             * the time the SysTick is stopped for is accounted for as best it can
+             * be, but using the tickless mode will inevitably result in some tiny
+             * drift of the time maintained by the kernel with respect to calendar
+             * time*/
+			portNVIC_SYSTICK_CTRL_REG = ( portNVIC_SYSTICK_CLK_BIT | portNVIC_SYSTICK_INT_BIT );
+
+			/* Determine if the SysTick clock has already counted to zero and
+             * been set back to the current reload value (the reload back being
+             * correct for the entire expected idle time) or if the SysTick is yet
+             * to count to zero (in which case an interrupt other than the SysTick
+             * must have brought the system out of sleep mode). */
+			if( ( portNVIC_SYSTICK_CTRL_REG & portNVIC_SYSTICK_COUNT_FLAG_BIT ) != 0 )
+			{
+				uint32_t ulCalculatedLoadValue;
+
+				/* The tick interrupt is already pending, and the SysTick count
+                 * reloaded with ulReloadValue.  Reset the
+                 * portNVIC_SYSTICK_LOAD_REG with whatever remains of this tick
+                 * period. */
+				ulCalculatedLoadValue = ( ulTimerCountsForOneTick - 1UL ) - ( ulReloadValue - portNVIC_SYSTICK_CURRENT_VALUE_REG );
+
+				/* Don't allow a tiny value, or values that have somehow
+                 * underflowed because the post sleep hook did something
+                 * that took too long. */
+				if( ( ulCalculatedLoadValue < ulStoppedTimerCompensation ) || ( ulCalculatedLoadValue > ulTimerCountsForOneTick ) )
+				{
+					ulCalculatedLoadValue = ( ulTimerCountsForOneTick - 1UL );
+				}
+
+				portNVIC_SYSTICK_LOAD_REG = ulCalculatedLoadValue;
+
+				/* As the pending tick will be processed as soon as this
+                 * function exits, the tick value maintained by the tick is stepped
+                 * forward by one less than the time spent waiting. */
+				ulCompleteTickPeriods = xExpectedIdleTime - 1UL;
+			}
+			else
+			{
+				/* Something other than the tick interrupt ended the sleep.
+                 * Work out how long the sleep lasted rounded to complete tick
+                 * periods (not the ulReload value which accounted for part
+                 * ticks). */
+				ulCompletedSysTickDecrements = ( xExpectedIdleTime * ulTimerCountsForOneTick ) - portNVIC_SYSTICK_CURRENT_VALUE_REG;
+
+				/* How many complete tick periods passed while the processor
+                 * was waiting? */
+				ulCompleteTickPeriods = ulCompletedSysTickDecrements / ulTimerCountsForOneTick;
+
+				/* The reload value is set to whatever fraction of a single tick
+                 * period remains. */
+				portNVIC_SYSTICK_LOAD_REG = ( ( ulCompleteTickPeriods + 1UL ) * ulTimerCountsForOneTick ) - ulCompletedSysTickDecrements;
+			}
+
+			/* Restart SysTick so it runs from portNVIC_SYSTICK_LOAD_REG
+             * again, then set portNVIC_SYSTICK_LOAD_REG back to its standard
+             * value. */
+			portNVIC_SYSTICK_CURRENT_VALUE_REG = 0UL;
+			portNVIC_SYSTICK_CTRL_REG |= portNVIC_SYSTICK_ENABLE_BIT;
+			vTaskStepTick( ulCompleteTickPeriods );
+			portNVIC_SYSTICK_LOAD_REG = ulTimerCountsForOneTick - 1UL;
+
+            /* Exit with interrupts enabled. */
+            __asm volatile ( "cpsie i" ::: "memory" );
+		}
+	}
+
+#endif /* #if configUSE_TICKLESS_IDLE */
+/*-----------------------------------------------------------*/
+
+/*
+ * Setup the systick timer to generate the tick interrupts at the required
+ * frequency.
+ */
+__attribute__ ( ( weak, section( ".flashmem" ) ) ) void vPortSetupTimerInterrupt( void )
+{
+	/* Calculate the constants required to configure the tick interrupt. */
+    #if ( configUSE_TICKLESS_IDLE == 1 )
+	{
+		ulTimerCountsForOneTick = ( configSYSTICK_CLOCK_HZ / configTICK_RATE_HZ );
+		xMaximumPossibleSuppressedTicks = portMAX_24_BIT_NUMBER / ulTimerCountsForOneTick;
+		ulStoppedTimerCompensation = portMISSED_COUNTS_FACTOR / ( configCPU_CLOCK_HZ / configSYSTICK_CLOCK_HZ );
+	}
+	#endif /* configUSE_TICKLESS_IDLE */
+
+	/* Stop and clear the SysTick. */
+	portNVIC_SYSTICK_CTRL_REG = 0UL;
+	portNVIC_SYSTICK_CURRENT_VALUE_REG = 0UL;
+
+	/* Configure SysTick to interrupt at the requested rate. */
+	portNVIC_SYSTICK_LOAD_REG = ( configSYSTICK_CLOCK_HZ / configTICK_RATE_HZ ) - 1UL;
+	portNVIC_SYSTICK_CTRL_REG = ( portNVIC_SYSTICK_CLK_BIT | portNVIC_SYSTICK_INT_BIT | portNVIC_SYSTICK_ENABLE_BIT );
+}
+/*-----------------------------------------------------------*/
+
+/* This is a naked function. */
+static void vPortEnableVFP( void )
+{
+	__asm volatile
+	(
+        "	ldr.w r0, =0xE000ED88		\n"/* The FPU enable bits are in the CPACR. */
+		"	ldr r1, [r0]				\n"
+		"								\n"
+        "	orr r1, r1, #( 0xf << 20 )	\n"/* Enable CP10 and CP11 coprocessors, then save back. */
+		"	str r1, [r0]				\n"
+        "	bx r14						\n"
+        "	.ltorg						\n"
+	);
+}
+/*-----------------------------------------------------------*/
+
+#if ( configASSERT_DEFINED == 1 )
+
+	void vPortValidateInterruptPriority( void )
+	{
+	uint32_t ulCurrentInterrupt;
+	uint8_t ucCurrentPriority;
+
+		/* Obtain the number of the currently executing interrupt. */
+        __asm volatile ( "mrs %0, ipsr" : "=r" ( ulCurrentInterrupt )::"memory" );
+
+		/* Is the interrupt number a user defined interrupt? */
+		if( ulCurrentInterrupt >= portFIRST_USER_INTERRUPT_NUMBER )
+		{
+			/* Look up the interrupt's priority. */
+			ucCurrentPriority = pcInterruptPriorityRegisters[ ulCurrentInterrupt ];
+
+			/* The following assertion will fail if a service routine (ISR) for
+             * an interrupt that has been assigned a priority above
+             * configMAX_SYSCALL_INTERRUPT_PRIORITY calls an ISR safe FreeRTOS API
+             * function.  ISR safe FreeRTOS API functions must *only* be called
+             * from interrupts that have been assigned a priority at or below
+             * configMAX_SYSCALL_INTERRUPT_PRIORITY.
+             *
+             * Numerically low interrupt priority numbers represent logically high
+             * interrupt priorities, therefore the priority of the interrupt must
+             * be set to a value equal to or numerically *higher* than
+             * configMAX_SYSCALL_INTERRUPT_PRIORITY.
+             *
+             * Interrupts that	use the FreeRTOS API must not be left at their
+             * default priority of	zero as that is the highest possible priority,
+             * which is guaranteed to be above configMAX_SYSCALL_INTERRUPT_PRIORITY,
+             * and	therefore also guaranteed to be invalid.
+             *
+             * FreeRTOS maintains separate thread and ISR API functions to ensure
+             * interrupt entry is as fast and simple as possible.
+             *
+             * The following links provide detailed information:
+             * https://www.FreeRTOS.org/RTOS-Cortex-M3-M4.html
+             * https://www.FreeRTOS.org/FAQHelp.html */
+			configASSERT( ucCurrentPriority >= ucMaxSysCallPriority );
+		}
+
+		/* Priority grouping:  The interrupt controller (NVIC) allows the bits
+         * that define each interrupt's priority to be split between bits that
+         * define the interrupt's pre-emption priority bits and bits that define
+         * the interrupt's sub-priority.  For simplicity all bits must be defined
+         * to be pre-emption priority bits.  The following assertion will fail if
+         * this is not the case (if some bits represent a sub-priority).
+         *
+         * If the application only uses CMSIS libraries for interrupt
+         * configuration then the correct setting can be achieved on all Cortex-M
+         * devices by calling NVIC_SetPriorityGrouping( 0 ); before starting the
+         * scheduler.  Note however that some vendor specific peripheral libraries
+         * assume a non-zero priority group setting, in which cases using a value
+         * of zero will result in unpredictable behaviour. */
+		configASSERT( ( portAIRCR_REG & portPRIORITY_GROUP_MASK ) <= ulMaxPRIGROUPValue );
+	}
+
+#endif /* configASSERT_DEFINED */