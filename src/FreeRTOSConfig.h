--- conflicted
+++ resolved
@@ -1,8 +1,7 @@
-<<<<<<< HEAD
 // clang-format off
 /*
- * FreeRTOS Kernel V10.2.0
- * Copyright (C) 2019 Amazon.com, Inc. or its affiliates.  All Rights Reserved.
+ * FreeRTOS Kernel V10.4.1
+ * Copyright (C) 2020 Amazon.com, Inc. or its affiliates.  All Rights Reserved.
  *
  * Permission is hereby granted, free of charge, to any person obtaining a copy of
  * this software and associated documentation files (the "Software"), to deal in
@@ -27,8 +26,13 @@
  * 1 tab == 4 spaces!
  */
 
+
 #ifndef FREERTOS_CONFIG_H
 #define FREERTOS_CONFIG_H
+
+#ifdef __cplusplus
+extern "C" {
+#endif
 
 /*-----------------------------------------------------------
  * Application specific definitions.
@@ -39,109 +43,38 @@
  * THESE PARAMETERS ARE DESCRIBED WITHIN THE 'CONFIGURATION' SECTION OF THE
  * FreeRTOS API DOCUMENTATION AVAILABLE ON THE FreeRTOS.org WEB SITE.
  *
- * See http://www.freertos.org/a00110.html.
+ * See http://www.freertos.org/a00110.html
  *----------------------------------------------------------*/
 
+
 #define configUSE_PREEMPTION                        1
 #define configUSE_TICKLESS_IDLE                     0
-#define configCPU_CLOCK_HZ                          (F_CPU)
-#define configSYSTICK_CLOCK_HZ                      (100000)
-#define configTICK_RATE_HZ                          ((TickType_t) 1000)
-#define configMAX_PRIORITIES                        10
-#define configMINIMAL_STACK_SIZE                    ((unsigned short) 90)
-#define configMAX_TASK_NAME_LEN                     10
+#define configCPU_CLOCK_HZ                          ( F_CPU )
+#define configSYSTICK_CLOCK_HZ                      ( 100000UL )
+#define configTICK_RATE_HZ                          ( (TickType_t) 1000 )
+#define configUSE_PORT_OPTIMISED_TASK_SELECTION     1
+#define configMAX_PRIORITIES                        ( 10 )
+#define configMINIMAL_STACK_SIZE                    ( ( unsigned short ) 90 )
+#define configMAX_TASK_NAME_LEN                     ( 10 )
 #define configUSE_16_BIT_TICKS                      0
 #define configIDLE_SHOULD_YIELD                     1
 #define configUSE_TASK_NOTIFICATIONS                1
 #define configUSE_MUTEXES                           1
 #define configUSE_RECURSIVE_MUTEXES                 1
 #define configUSE_COUNTING_SEMAPHORES               1
-#define configUSE_ALTERNATIVE_API                   0 /* Deprecated! */
 #define configQUEUE_REGISTRY_SIZE                   0
 #define configUSE_QUEUE_SETS                        0
 #define configUSE_TIME_SLICING                      0
 #define configUSE_NEWLIB_REENTRANT                  1
 #define configENABLE_BACKWARD_COMPATIBILITY         0
 #define configNUM_THREAD_LOCAL_STORAGE_POINTERS     4
+#define configUSE_APPLICATION_TASK_TAG              0
+
+/* Tasks.c additions (e.g. Thread Aware Debug capability) */
+#define configINCLUDE_FREERTOS_TASK_C_ADDITIONS_H   0
 
 /* Memory allocation related definitions. */
 #define configSUPPORT_STATIC_ALLOCATION             1
-=======
-/*
- * FreeRTOS Kernel V10.4.1
- * Copyright (C) 2020 Amazon.com, Inc. or its affiliates.  All Rights Reserved.
- *
- * Permission is hereby granted, free of charge, to any person obtaining a copy of
- * this software and associated documentation files (the "Software"), to deal in
- * the Software without restriction, including without limitation the rights to
- * use, copy, modify, merge, publish, distribute, sublicense, and/or sell copies of
- * the Software, and to permit persons to whom the Software is furnished to do so,
- * subject to the following conditions:
- *
- * The above copyright notice and this permission notice shall be included in all
- * copies or substantial portions of the Software.
- *
- * THE SOFTWARE IS PROVIDED "AS IS", WITHOUT WARRANTY OF ANY KIND, EXPRESS OR
- * IMPLIED, INCLUDING BUT NOT LIMITED TO THE WARRANTIES OF MERCHANTABILITY, FITNESS
- * FOR A PARTICULAR PURPOSE AND NONINFRINGEMENT. IN NO EVENT SHALL THE AUTHORS OR
- * COPYRIGHT HOLDERS BE LIABLE FOR ANY CLAIM, DAMAGES OR OTHER LIABILITY, WHETHER
- * IN AN ACTION OF CONTRACT, TORT OR OTHERWISE, ARISING FROM, OUT OF OR IN
- * CONNECTION WITH THE SOFTWARE OR THE USE OR OTHER DEALINGS IN THE SOFTWARE.
- *
- * http://www.FreeRTOS.org
- * http://aws.amazon.com/freertos
- *
- * 1 tab == 4 spaces!
- */
-
-
-#ifndef FREERTOS_CONFIG_H
-#define FREERTOS_CONFIG_H
-
-#ifdef __cplusplus
-extern "C" {
-#endif
-
-/*-----------------------------------------------------------
- * Application specific definitions.
- *
- * These definitions should be adjusted for your particular hardware and
- * application requirements.
- *
- * THESE PARAMETERS ARE DESCRIBED WITHIN THE 'CONFIGURATION' SECTION OF THE
- * FreeRTOS API DOCUMENTATION AVAILABLE ON THE FreeRTOS.org WEB SITE.
- *
- * See http://www.freertos.org/a00110.html
- *----------------------------------------------------------*/
-
-
-#define configUSE_PREEMPTION                        1
-#define configUSE_TICKLESS_IDLE                     0
-#define configCPU_CLOCK_HZ                          ( F_CPU )
-#define configTICK_RATE_HZ                          ( 1000 )
-#define configUSE_PORT_OPTIMISED_TASK_SELECTION     1
-#define configMAX_PRIORITIES                        ( 5 )
-#define configMINIMAL_STACK_SIZE                    ( ( unsigned short ) 120 )
-#define configMAX_TASK_NAME_LEN                     ( 20 )
-#define configUSE_16_BIT_TICKS                      0
-#define configIDLE_SHOULD_YIELD                     1
-#define configUSE_TASK_NOTIFICATIONS                1
-#define configUSE_MUTEXES                           1
-#define configUSE_RECURSIVE_MUTEXES                 1
-#define configUSE_COUNTING_SEMAPHORES               1
-#define configQUEUE_REGISTRY_SIZE                   8
-#define configUSE_QUEUE_SETS                        0
-#define configUSE_TIME_SLICING                      0
-#define configUSE_NEWLIB_REENTRANT                  0
-#define configENABLE_BACKWARD_COMPATIBILITY         0
-#define configUSE_APPLICATION_TASK_TAG              0
-
-/* Tasks.c additions (e.g. Thread Aware Debug capability) */
-#define configINCLUDE_FREERTOS_TASK_C_ADDITIONS_H   1
-
-/* Memory allocation related definitions. */
-#define configSUPPORT_STATIC_ALLOCATION             0
->>>>>>> 7bc5ddda
 #define configSUPPORT_DYNAMIC_ALLOCATION            1
 #define configAPPLICATION_ALLOCATED_HEAP            0
 
@@ -151,10 +84,9 @@
 #define configCHECK_FOR_STACK_OVERFLOW              2
 #define configUSE_MALLOC_FAILED_HOOK                1
 #define configUSE_DAEMON_TASK_STARTUP_HOOK          0
-<<<<<<< HEAD
-
-/* Run time and task stats gathering related definitions. */
-#define configGENERATE_RUN_TIME_STATS               1
+
+/* Run time stats gathering definitions. */
+#define configGENERATE_RUN_TIME_STATS               1
 #define portCONFIGURE_TIMER_FOR_RUN_TIME_STATS()
 #define portGET_RUN_TIME_COUNTER_VALUE()            freertos_get_us()
 #define configUSE_TRACE_FACILITY                    1
@@ -163,15 +95,15 @@
 /* Task aware debugging. */
 #define configRECORD_STACK_HIGH_ADDRESS             1
 
-/* Co-routine related definitions. */
+/* Co-routine definitions. */
 #define configUSE_CO_ROUTINES                       0
-#define configMAX_CO_ROUTINE_PRIORITIES             2
-
-/* Software timer related definitions. */
+#define configMAX_CO_ROUTINE_PRIORITIES             ( 2 )
+
+/* Software timer definitions. */
 #define configUSE_TIMERS                            1
-#define configTIMER_TASK_PRIORITY                   (configMAX_PRIORITIES - 1)
+#define configTIMER_TASK_PRIORITY                   ( configMAX_PRIORITIES - 1 )
 #define configTIMER_QUEUE_LENGTH                    10
-#define configTIMER_TASK_STACK_DEPTH                (1536U / 4U)
+#define configTIMER_TASK_STACK_DEPTH                ( 1536U / 4U )
 #define configIDLE_TASK_NAME                        "IDLE"
 
 /* Define to trap errors during development. */
@@ -214,13 +146,17 @@
 uint64_t freertos_get_us(void);
 #endif
 
-/* Optional functions - most linkers will remove unused functions anyway. */
+/* Set the following definitions to 1 to include the API function, or zero
+to exclude the API function. */
 #define INCLUDE_vTaskPrioritySet                    1
 #define INCLUDE_uxTaskPriorityGet                   1
 #define INCLUDE_vTaskDelete                         1
+#define INCLUDE_vTaskCleanUpResources               1
 #define INCLUDE_vTaskSuspend                        1
 #define INCLUDE_vTaskDelayUntil                     1
 #define INCLUDE_vTaskDelay                          1
+#define INCLUDE_eTaskGetState                       1
+#define INCLUDE_xTimerPendFunctionCall              1
 #define INCLUDE_xTaskGetSchedulerState              1
 #define INCLUDE_xTaskGetCurrentTaskHandle           1
 #define INCLUDE_uxTaskGetStackHighWaterMark         1
@@ -231,114 +167,34 @@
 #define INCLUDE_xTaskGetHandle                      1
 #define INCLUDE_xTaskResumeFromISR                  1
 
-
-/* Interrupt nesting behaviour configuration. Cortex-M specific. */
+/* Cortex-M specific definitions. */
 #ifdef __NVIC_PRIO_BITS
 /* __BVIC_PRIO_BITS will be specified when CMSIS is being used. */
-#define configPRIO_BITS __NVIC_PRIO_BITS
-#else
-#define configPRIO_BITS                             4 /* 15 priority levels */
+	#define configPRIO_BITS                         __NVIC_PRIO_BITS
+#else
+	#define configPRIO_BITS                         4 /* 15 priority levels */
 #endif
 
 /* The lowest interrupt priority that can be used in a call to a "set priority"
 function. */
-#define configLIBRARY_LOWEST_INTERRUPT_PRIORITY     ((1U << (configPRIO_BITS)) - 1)
+#define configLIBRARY_LOWEST_INTERRUPT_PRIORITY     ( ( 1U << ( configPRIO_BITS ) ) - 1 )
 
 /* The highest interrupt priority that can be used by any interrupt service
 routine that makes calls to interrupt safe FreeRTOS API functions.  DO NOT CALL
 INTERRUPT SAFE FREERTOS API FUNCTIONS FROM ANY INTERRUPT THAT HAS A HIGHER
 PRIORITY THAN THIS! (higher priorities are lower numeric values. */
-#define configLIBRARY_MAX_SYSCALL_INTERRUPT_PRIORITY 2
+#define configLIBRARY_MAX_SYSCALL_INTERRUPT_PRIORITY    2
 
 /* Interrupt priorities used by the kernel port layer itself.  These are generic
 to all Cortex-M ports, and do not rely on any particular library functions. */
-#define configKERNEL_INTERRUPT_PRIORITY             (configLIBRARY_LOWEST_INTERRUPT_PRIORITY << (8 - configPRIO_BITS))
+#define configKERNEL_INTERRUPT_PRIORITY             ( configLIBRARY_LOWEST_INTERRUPT_PRIORITY << ( 8 - configPRIO_BITS ) )
 /* !!!! configMAX_SYSCALL_INTERRUPT_PRIORITY must not be set to zero !!!!
 See http://www.FreeRTOS.org/RTOS-Cortex-M3-M4.html. */
-#define configMAX_SYSCALL_INTERRUPT_PRIORITY        (configLIBRARY_MAX_SYSCALL_INTERRUPT_PRIORITY << (8 - configPRIO_BITS))
+#define configMAX_SYSCALL_INTERRUPT_PRIORITY        ( configLIBRARY_MAX_SYSCALL_INTERRUPT_PRIORITY << ( 8 - configPRIO_BITS ) )
 
 #define configUSE_GCC_BUILTIN_ATOMICS               1
 
-#endif /* FREERTOS_CONFIG_H */
-=======
-
-/* Run time stats gathering definitions. */
-#define configGENERATE_RUN_TIME_STATS               0
-#define configUSE_TRACE_FACILITY                    0
-#define portCONFIGURE_TIMER_FOR_RUN_TIME_STATS()
-#define portGET_RUN_TIME_COUNTER_VALUE()
-#define configUSE_STATS_FORMATTING_FUNCTIONS        0
-
-/* Task aware debugging. */
-#define configRECORD_STACK_HIGH_ADDRESS             0
-
-/* Co-routine definitions. */
-#define configUSE_CO_ROUTINES                       0
-#define configMAX_CO_ROUTINE_PRIORITIES             ( 2 )
-
-/* Software timer definitions. */
-#define configUSE_TIMERS                            1
-#define configTIMER_TASK_PRIORITY                   ( configMAX_PRIORITIES - 1 )
-#define configTIMER_QUEUE_LENGTH                    10
-#define configTIMER_TASK_STACK_DEPTH                ( configMINIMAL_STACK_SIZE * 2 )
-
-/* Set the following definitions to 1 to include the API function, or zero
-to exclude the API function. */
-#define INCLUDE_vTaskPrioritySet                    1
-#define INCLUDE_uxTaskPriorityGet                   1
-#define INCLUDE_vTaskDelete                         1
-#define INCLUDE_vTaskCleanUpResources               1
-#define INCLUDE_vTaskSuspend                        1
-#define INCLUDE_vTaskDelayUntil                     1
-#define INCLUDE_vTaskDelay                          1
-#define INCLUDE_eTaskGetState                       1
-#define INCLUDE_xTimerPendFunctionCall              1
-#define INCLUDE_xTaskGetSchedulerState              1
-#define INCLUDE_xTaskGetCurrentTaskHandle           1
-#define INCLUDE_uxTaskGetStackHighWaterMark         0
-#define INCLUDE_xTaskGetIdleTaskHandle              0
-#define INCLUDE_xTaskAbortDelay                     0
-#define INCLUDE_xTaskGetHandle                      0
-#define INCLUDE_xTaskResumeFromISR                  1
-
-/* Cortex-M specific definitions. */
-#ifdef __NVIC_PRIO_BITS
-	/* __BVIC_PRIO_BITS will be specified when CMSIS is being used. */
-	#define configPRIO_BITS                         __NVIC_PRIO_BITS
-#else
-	#define configPRIO_BITS                         4 /* 15 priority levels */
-#endif
-
-/* The lowest interrupt priority that can be used in a call to a "set priority"
-function. */
-#define configLIBRARY_LOWEST_INTERRUPT_PRIORITY     ( ( 1U << ( configPRIO_BITS ) ) - 1 )
-
-/* The highest interrupt priority that can be used by any interrupt service
-routine that makes calls to interrupt safe FreeRTOS API functions.  DO NOT CALL
-INTERRUPT SAFE FREERTOS API FUNCTIONS FROM ANY INTERRUPT THAT HAS A HIGHER
-PRIORITY THAN THIS! (higher priorities are lower numeric values. */
-#define configLIBRARY_MAX_SYSCALL_INTERRUPT_PRIORITY    2
-
-/* Interrupt priorities used by the kernel port layer itself.  These are generic
-to all Cortex-M ports, and do not rely on any particular library functions. */
-#define configKERNEL_INTERRUPT_PRIORITY             ( configLIBRARY_LOWEST_INTERRUPT_PRIORITY << (8 - configPRIO_BITS) )
-/* !!!! configMAX_SYSCALL_INTERRUPT_PRIORITY must not be set to zero !!!!
-See http://www.FreeRTOS.org/RTOS-Cortex-M3-M4.html. */
-#define configMAX_SYSCALL_INTERRUPT_PRIORITY        ( configLIBRARY_MAX_SYSCALL_INTERRUPT_PRIORITY << (8 - configPRIO_BITS) )
-
-
-/* Definitions that map the FreeRTOS port interrupt handlers to their CMSIS
-standard names. */
-#define vPortSVCHandler                             SVC_Handler
-#define xPortPendSVHandler                          PendSV_Handler
-#define xPortSysTickHandler                         SysTick_Handler
-
-/* Normal assert() semantics without relying on the provision of an assert.h
-header file. */
-#define configASSERT( x ) if( ( x ) == 0UL ) { taskDISABLE_INTERRUPTS(); for( ;; ); }
-
-#ifdef __cplusplus
-}
-#endif
-#endif /* FREERTOS_CONFIG_H */
->>>>>>> 7bc5ddda
+#ifdef __cplusplus
+}
+#endif
+#endif /* FREERTOS_CONFIG_H */