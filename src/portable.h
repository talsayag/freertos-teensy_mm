--- conflicted
+++ resolved
@@ -1,6 +1,5 @@
-<<<<<<< HEAD
-/*
- * FreeRTOS Kernel V10.5.1
+/*
+ * FreeRTOS Kernel V11.0.1
  * Copyright (C) 2021 Amazon.com, Inc. or its affiliates.  All Rights Reserved.
  *
  * SPDX-License-Identifier: MIT
@@ -111,23 +110,29 @@
                                              StackType_t * pxEndOfStack,
                                              TaskFunction_t pxCode,
                                              void * pvParameters,
-                                             BaseType_t xRunPrivileged ) PRIVILEGED_FUNCTION __attribute__ (( section( ".flashmem" ) ));
+                                             BaseType_t xRunPrivileged,
+                                             xMPU_SETTINGS * xMPUSettings ) PRIVILEGED_FUNCTION
+                                             __attribute__ (( section( ".flashmem" ) ));
     #else
         StackType_t * pxPortInitialiseStack( StackType_t * pxTopOfStack,
                                              TaskFunction_t pxCode,
                                              void * pvParameters,
-                                             BaseType_t xRunPrivileged ) PRIVILEGED_FUNCTION __attribute__ (( section( ".flashmem" ) ));
-    #endif
+                                             BaseType_t xRunPrivileged,
+                                             xMPU_SETTINGS * xMPUSettings ) PRIVILEGED_FUNCTION
+                                             __attribute__ (( section( ".flashmem" ) ));
+    #endif /* if ( portHAS_STACK_OVERFLOW_CHECKING == 1 ) */
 #else /* if ( portUSING_MPU_WRAPPERS == 1 ) */
     #if ( portHAS_STACK_OVERFLOW_CHECKING == 1 )
         StackType_t * pxPortInitialiseStack( StackType_t * pxTopOfStack,
                                              StackType_t * pxEndOfStack,
                                              TaskFunction_t pxCode,
-                                             void * pvParameters ) PRIVILEGED_FUNCTION __attribute__ (( section( ".flashmem" ) ));
+                                             void * pvParameters ) PRIVILEGED_FUNCTION
+                                             __attribute__ (( section( ".flashmem" ) ));
     #else
         StackType_t * pxPortInitialiseStack( StackType_t * pxTopOfStack,
                                              TaskFunction_t pxCode,
-                                             void * pvParameters ) PRIVILEGED_FUNCTION __attribute__ (( section( ".flashmem" ) ));
+                                             void * pvParameters ) PRIVILEGED_FUNCTION
+                                             __attribute__ (( section( ".flashmem" ) ));
     #endif
 #endif /* if ( portUSING_MPU_WRAPPERS == 1 ) */
 
@@ -199,7 +204,7 @@
  *
  * This hook function is called when allocation failed.
  */
-    void vApplicationMallocFailedHook( void ); /*lint !e526 Symbol not defined as it is an application callback. */
+    void vApplicationMallocFailedHook( void ) __attribute__ (( section( ".flashmem" ), noinline ));
 #endif
 
 /*
@@ -213,7 +218,7 @@
  * the hardware is left in its original condition after the scheduler stops
  * executing.
  */
-void vPortEndScheduler( void ) PRIVILEGED_FUNCTION __attribute__ (( section( ".flashmem" ) ));
+void vPortEndScheduler( void ) PRIVILEGED_FUNCTION __attribute__ (( section( ".flashmem" ), noinline ));
 
 /*
  * The structures and methods of manipulating the MPU are contained within the
@@ -230,247 +235,6 @@
                                     uint32_t ulStackDepth ) PRIVILEGED_FUNCTION;
 #endif
 
-/* *INDENT-OFF* */
-#ifdef __cplusplus
-    }
-#endif
-/* *INDENT-ON* */
-
-#endif /* PORTABLE_H */
-=======
-/*
- * FreeRTOS Kernel V11.0.1
- * Copyright (C) 2021 Amazon.com, Inc. or its affiliates.  All Rights Reserved.
- *
- * SPDX-License-Identifier: MIT
- *
- * Permission is hereby granted, free of charge, to any person obtaining a copy of
- * this software and associated documentation files (the "Software"), to deal in
- * the Software without restriction, including without limitation the rights to
- * use, copy, modify, merge, publish, distribute, sublicense, and/or sell copies of
- * the Software, and to permit persons to whom the Software is furnished to do so,
- * subject to the following conditions:
- *
- * The above copyright notice and this permission notice shall be included in all
- * copies or substantial portions of the Software.
- *
- * THE SOFTWARE IS PROVIDED "AS IS", WITHOUT WARRANTY OF ANY KIND, EXPRESS OR
- * IMPLIED, INCLUDING BUT NOT LIMITED TO THE WARRANTIES OF MERCHANTABILITY, FITNESS
- * FOR A PARTICULAR PURPOSE AND NONINFRINGEMENT. IN NO EVENT SHALL THE AUTHORS OR
- * COPYRIGHT HOLDERS BE LIABLE FOR ANY CLAIM, DAMAGES OR OTHER LIABILITY, WHETHER
- * IN AN ACTION OF CONTRACT, TORT OR OTHERWISE, ARISING FROM, OUT OF OR IN
- * CONNECTION WITH THE SOFTWARE OR THE USE OR OTHER DEALINGS IN THE SOFTWARE.
- *
- * https://www.FreeRTOS.org
- * https://github.com/FreeRTOS
- *
- */
-
-/*-----------------------------------------------------------
-* Portable layer API.  Each function must be defined for each port.
-*----------------------------------------------------------*/
-
-#ifndef PORTABLE_H
-#define PORTABLE_H
-
-/* Each FreeRTOS port has a unique portmacro.h header file.  Originally a
- * pre-processor definition was used to ensure the pre-processor found the correct
- * portmacro.h file for the port being used.  That scheme was deprecated in favour
- * of setting the compiler's include path such that it found the correct
- * portmacro.h file - removing the need for the constant and allowing the
- * portmacro.h file to be located anywhere in relation to the port being used.
- * Purely for reasons of backward compatibility the old method is still valid, but
- * to make it clear that new projects should not use it, support for the port
- * specific constants has been moved into the deprecated_definitions.h header
- * file. */
-#include "deprecated_definitions.h"
-
-/* If portENTER_CRITICAL is not defined then including deprecated_definitions.h
- * did not result in a portmacro.h header file being included - and it should be
- * included here.  In this case the path to the correct portmacro.h header file
- * must be set in the compiler's include path. */
-#ifndef portENTER_CRITICAL
-    #include "portmacro.h"
-#endif
-
-#if portBYTE_ALIGNMENT == 32
-    #define portBYTE_ALIGNMENT_MASK    ( 0x001f )
-#elif portBYTE_ALIGNMENT == 16
-    #define portBYTE_ALIGNMENT_MASK    ( 0x000f )
-#elif portBYTE_ALIGNMENT == 8
-    #define portBYTE_ALIGNMENT_MASK    ( 0x0007 )
-#elif portBYTE_ALIGNMENT == 4
-    #define portBYTE_ALIGNMENT_MASK    ( 0x0003 )
-#elif portBYTE_ALIGNMENT == 2
-    #define portBYTE_ALIGNMENT_MASK    ( 0x0001 )
-#elif portBYTE_ALIGNMENT == 1
-    #define portBYTE_ALIGNMENT_MASK    ( 0x0000 )
-#else /* if portBYTE_ALIGNMENT == 32 */
-    #error "Invalid portBYTE_ALIGNMENT definition"
-#endif /* if portBYTE_ALIGNMENT == 32 */
-
-#ifndef portUSING_MPU_WRAPPERS
-    #define portUSING_MPU_WRAPPERS    0
-#endif
-
-#ifndef portNUM_CONFIGURABLE_REGIONS
-    #define portNUM_CONFIGURABLE_REGIONS    1
-#endif
-
-#ifndef portHAS_STACK_OVERFLOW_CHECKING
-    #define portHAS_STACK_OVERFLOW_CHECKING    0
-#endif
-
-#ifndef portARCH_NAME
-    #define portARCH_NAME    NULL
-#endif
-
-#ifndef configSTACK_ALLOCATION_FROM_SEPARATE_HEAP
-    /* Defaults to 0 for backward compatibility. */
-    #define configSTACK_ALLOCATION_FROM_SEPARATE_HEAP    0
-#endif
-
-/* *INDENT-OFF* */
-#ifdef __cplusplus
-    extern "C" {
-#endif
-/* *INDENT-ON* */
-
-#include "mpu_wrappers.h"
-
-/*
- * Setup the stack of a new task so it is ready to be placed under the
- * scheduler control.  The registers have to be placed on the stack in
- * the order that the port expects to find them.
- *
- */
-#if ( portUSING_MPU_WRAPPERS == 1 )
-    #if ( portHAS_STACK_OVERFLOW_CHECKING == 1 )
-        StackType_t * pxPortInitialiseStack( StackType_t * pxTopOfStack,
-                                             StackType_t * pxEndOfStack,
-                                             TaskFunction_t pxCode,
-                                             void * pvParameters,
-                                             BaseType_t xRunPrivileged,
-                                             xMPU_SETTINGS * xMPUSettings ) PRIVILEGED_FUNCTION;
-    #else
-        StackType_t * pxPortInitialiseStack( StackType_t * pxTopOfStack,
-                                             TaskFunction_t pxCode,
-                                             void * pvParameters,
-                                             BaseType_t xRunPrivileged,
-                                             xMPU_SETTINGS * xMPUSettings ) PRIVILEGED_FUNCTION;
-    #endif /* if ( portHAS_STACK_OVERFLOW_CHECKING == 1 ) */
-#else /* if ( portUSING_MPU_WRAPPERS == 1 ) */
-    #if ( portHAS_STACK_OVERFLOW_CHECKING == 1 )
-        StackType_t * pxPortInitialiseStack( StackType_t * pxTopOfStack,
-                                             StackType_t * pxEndOfStack,
-                                             TaskFunction_t pxCode,
-                                             void * pvParameters ) PRIVILEGED_FUNCTION;
-    #else
-        StackType_t * pxPortInitialiseStack( StackType_t * pxTopOfStack,
-                                             TaskFunction_t pxCode,
-                                             void * pvParameters ) PRIVILEGED_FUNCTION;
-    #endif
-#endif /* if ( portUSING_MPU_WRAPPERS == 1 ) */
-
-/* Used by heap_5.c to define the start address and size of each memory region
- * that together comprise the total FreeRTOS heap space. */
-typedef struct HeapRegion
-{
-    uint8_t * pucStartAddress;
-    size_t xSizeInBytes;
-} HeapRegion_t;
-
-/* Used to pass information about the heap out of vPortGetHeapStats(). */
-typedef struct xHeapStats
-{
-    size_t xAvailableHeapSpaceInBytes;      /* The total heap size currently available - this is the sum of all the free blocks, not the largest block that can be allocated. */
-    size_t xSizeOfLargestFreeBlockInBytes;  /* The maximum size, in bytes, of all the free blocks within the heap at the time vPortGetHeapStats() is called. */
-    size_t xSizeOfSmallestFreeBlockInBytes; /* The minimum size, in bytes, of all the free blocks within the heap at the time vPortGetHeapStats() is called. */
-    size_t xNumberOfFreeBlocks;             /* The number of free memory blocks within the heap at the time vPortGetHeapStats() is called. */
-    size_t xMinimumEverFreeBytesRemaining;  /* The minimum amount of total free memory (sum of all free blocks) there has been in the heap since the system booted. */
-    size_t xNumberOfSuccessfulAllocations;  /* The number of calls to pvPortMalloc() that have returned a valid memory block. */
-    size_t xNumberOfSuccessfulFrees;        /* The number of calls to vPortFree() that has successfully freed a block of memory. */
-} HeapStats_t;
-
-/*
- * Used to define multiple heap regions for use by heap_5.c.  This function
- * must be called before any calls to pvPortMalloc() - not creating a task,
- * queue, semaphore, mutex, software timer, event group, etc. will result in
- * pvPortMalloc being called.
- *
- * pxHeapRegions passes in an array of HeapRegion_t structures - each of which
- * defines a region of memory that can be used as the heap.  The array is
- * terminated by a HeapRegions_t structure that has a size of 0.  The region
- * with the lowest start address must appear first in the array.
- */
-void vPortDefineHeapRegions( const HeapRegion_t * const pxHeapRegions ) PRIVILEGED_FUNCTION;
-
-/*
- * Returns a HeapStats_t structure filled with information about the current
- * heap state.
- */
-void vPortGetHeapStats( HeapStats_t * pxHeapStats );
-
-/*
- * Map to the memory management routines required for the port.
- */
-void * pvPortMalloc( size_t xSize ) PRIVILEGED_FUNCTION;
-void * pvPortCalloc( size_t xNum,
-                     size_t xSize ) PRIVILEGED_FUNCTION;
-void vPortFree( void * pv ) PRIVILEGED_FUNCTION;
-void vPortInitialiseBlocks( void ) PRIVILEGED_FUNCTION;
-size_t xPortGetFreeHeapSize( void ) PRIVILEGED_FUNCTION;
-size_t xPortGetMinimumEverFreeHeapSize( void ) PRIVILEGED_FUNCTION;
-
-#if ( configSTACK_ALLOCATION_FROM_SEPARATE_HEAP == 1 )
-    void * pvPortMallocStack( size_t xSize ) PRIVILEGED_FUNCTION;
-    void vPortFreeStack( void * pv ) PRIVILEGED_FUNCTION;
-#else
-    #define pvPortMallocStack    pvPortMalloc
-    #define vPortFreeStack       vPortFree
-#endif
-
-#if ( configUSE_MALLOC_FAILED_HOOK == 1 )
-
-/**
- * task.h
- * @code{c}
- * void vApplicationMallocFailedHook( void )
- * @endcode
- *
- * This hook function is called when allocation failed.
- */
-    void vApplicationMallocFailedHook( void );
-#endif
-
-/*
- * Setup the hardware ready for the scheduler to take control.  This generally
- * sets up a tick interrupt and sets timers for the correct tick frequency.
- */
-BaseType_t xPortStartScheduler( void ) PRIVILEGED_FUNCTION;
-
-/*
- * Undo any hardware/ISR setup that was performed by xPortStartScheduler() so
- * the hardware is left in its original condition after the scheduler stops
- * executing.
- */
-void vPortEndScheduler( void ) PRIVILEGED_FUNCTION;
-
-/*
- * The structures and methods of manipulating the MPU are contained within the
- * port layer.
- *
- * Fills the xMPUSettings structure with the memory region information
- * contained in xRegions.
- */
-#if ( portUSING_MPU_WRAPPERS == 1 )
-    struct xMEMORY_REGION;
-    void vPortStoreTaskMPUSettings( xMPU_SETTINGS * xMPUSettings,
-                                    const struct xMEMORY_REGION * const xRegions,
-                                    StackType_t * pxBottomOfStack,
-                                    uint32_t ulStackDepth ) PRIVILEGED_FUNCTION;
-#endif
-
 /**
  * @brief Checks if the calling task is authorized to access the given buffer.
  *
@@ -508,5 +272,4 @@
 #endif
 /* *INDENT-ON* */
 
-#endif /* PORTABLE_H */
->>>>>>> 41c54abf
+#endif /* PORTABLE_H */