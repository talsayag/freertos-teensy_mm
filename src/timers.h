/*
<<<<<<< HEAD
 * FreeRTOS Kernel V10.4.5
=======
 * FreeRTOS Kernel V10.4.6
>>>>>>> 14170753
 * Copyright (C) 2021 Amazon.com, Inc. or its affiliates.  All Rights Reserved.
 *
 * SPDX-License-Identifier: MIT
 *
 * Permission is hereby granted, free of charge, to any person obtaining a copy of
 * this software and associated documentation files (the "Software"), to deal in
 * the Software without restriction, including without limitation the rights to
 * use, copy, modify, merge, publish, distribute, sublicense, and/or sell copies of
 * the Software, and to permit persons to whom the Software is furnished to do so,
 * subject to the following conditions:
 *
 * The above copyright notice and this permission notice shall be included in all
 * copies or substantial portions of the Software.
 *
 * THE SOFTWARE IS PROVIDED "AS IS", WITHOUT WARRANTY OF ANY KIND, EXPRESS OR
 * IMPLIED, INCLUDING BUT NOT LIMITED TO THE WARRANTIES OF MERCHANTABILITY, FITNESS
 * FOR A PARTICULAR PURPOSE AND NONINFRINGEMENT. IN NO EVENT SHALL THE AUTHORS OR
 * COPYRIGHT HOLDERS BE LIABLE FOR ANY CLAIM, DAMAGES OR OTHER LIABILITY, WHETHER
 * IN AN ACTION OF CONTRACT, TORT OR OTHERWISE, ARISING FROM, OUT OF OR IN
 * CONNECTION WITH THE SOFTWARE OR THE USE OR OTHER DEALINGS IN THE SOFTWARE.
 *
 * https://www.FreeRTOS.org
 * https://github.com/FreeRTOS
 *
 */


#ifndef TIMERS_H
#define TIMERS_H

#ifndef INC_FREERTOS_H
    #error "include FreeRTOS.h must appear in source files before include timers.h"
#endif

/*lint -save -e537 This headers are only multiply included if the application code
 * happens to also be including task.h. */
#include "task.h"
/*lint -restore */

/* *INDENT-OFF* */
#ifdef __cplusplus
    extern "C" {
#endif
/* *INDENT-ON* */

/*-----------------------------------------------------------
* MACROS AND DEFINITIONS
*----------------------------------------------------------*/

/* IDs for commands that can be sent/received on the timer queue.  These are to
 * be used solely through the macros that make up the public software timer API,
 * as defined below.  The commands that are sent from interrupts must use the
 * highest numbers as tmrFIRST_FROM_ISR_COMMAND is used to determine if the task
 * or interrupt version of the queue send function should be used. */
#define tmrCOMMAND_EXECUTE_CALLBACK_FROM_ISR    ( ( BaseType_t ) -2 )
#define tmrCOMMAND_EXECUTE_CALLBACK             ( ( BaseType_t ) -1 )
#define tmrCOMMAND_START_DONT_TRACE             ( ( BaseType_t ) 0 )
#define tmrCOMMAND_START                        ( ( BaseType_t ) 1 )
#define tmrCOMMAND_RESET                        ( ( BaseType_t ) 2 )
#define tmrCOMMAND_STOP                         ( ( BaseType_t ) 3 )
#define tmrCOMMAND_CHANGE_PERIOD                ( ( BaseType_t ) 4 )
#define tmrCOMMAND_DELETE                       ( ( BaseType_t ) 5 )

#define tmrFIRST_FROM_ISR_COMMAND               ( ( BaseType_t ) 6 )
#define tmrCOMMAND_START_FROM_ISR               ( ( BaseType_t ) 6 )
#define tmrCOMMAND_RESET_FROM_ISR               ( ( BaseType_t ) 7 )
#define tmrCOMMAND_STOP_FROM_ISR                ( ( BaseType_t ) 8 )
#define tmrCOMMAND_CHANGE_PERIOD_FROM_ISR       ( ( BaseType_t ) 9 )


/**
 * Type by which software timers are referenced.  For example, a call to
 * xTimerCreate() returns an TimerHandle_t variable that can then be used to
 * reference the subject timer in calls to other software timer API functions
 * (for example, xTimerStart(), xTimerReset(), etc.).
 */
struct tmrTimerControl; /* The old naming convention is used to prevent breaking kernel aware debuggers. */
typedef struct tmrTimerControl * TimerHandle_t;

/*
 * Defines the prototype to which timer callback functions must conform.
 */
typedef void (* TimerCallbackFunction_t)( TimerHandle_t xTimer );

/*
 * Defines the prototype to which functions used with the
 * xTimerPendFunctionCallFromISR() function must conform.
 */
typedef void (* PendedFunction_t)( void *,
                                   uint32_t );

/**
 * TimerHandle_t xTimerCreate(  const char * const pcTimerName,
 *                              TickType_t xTimerPeriodInTicks,
 *                              UBaseType_t uxAutoReload,
 *                              void * pvTimerID,
 *                              TimerCallbackFunction_t pxCallbackFunction );
 *
 * Creates a new software timer instance, and returns a handle by which the
 * created software timer can be referenced.
 *
 * Internally, within the FreeRTOS implementation, software timers use a block
 * of memory, in which the timer data structure is stored.  If a software timer
 * is created using xTimerCreate() then the required memory is automatically
 * dynamically allocated inside the xTimerCreate() function.  (see
 * https://www.FreeRTOS.org/a00111.html).  If a software timer is created using
 * xTimerCreateStatic() then the application writer must provide the memory that
 * will get used by the software timer.  xTimerCreateStatic() therefore allows a
 * software timer to be created without using any dynamic memory allocation.
 *
 * Timers are created in the dormant state.  The xTimerStart(), xTimerReset(),
 * xTimerStartFromISR(), xTimerResetFromISR(), xTimerChangePeriod() and
 * xTimerChangePeriodFromISR() API functions can all be used to transition a
 * timer into the active state.
 *
 * @param pcTimerName A text name that is assigned to the timer.  This is done
 * purely to assist debugging.  The kernel itself only ever references a timer
 * by its handle, and never by its name.
 *
 * @param xTimerPeriodInTicks The timer period.  The time is defined in tick
 * periods so the constant portTICK_PERIOD_MS can be used to convert a time that
 * has been specified in milliseconds.  For example, if the timer must expire
 * after 100 ticks, then xTimerPeriodInTicks should be set to 100.
 * Alternatively, if the timer must expire after 500ms, then xPeriod can be set
 * to ( 500 / portTICK_PERIOD_MS ) provided configTICK_RATE_HZ is less than or
 * equal to 1000.  Time timer period must be greater than 0.
 *
 * @param uxAutoReload If uxAutoReload is set to pdTRUE then the timer will
 * expire repeatedly with a frequency set by the xTimerPeriodInTicks parameter.
 * If uxAutoReload is set to pdFALSE then the timer will be a one-shot timer and
 * enter the dormant state after it expires.
 *
 * @param pvTimerID An identifier that is assigned to the timer being created.
 * Typically this would be used in the timer callback function to identify which
 * timer expired when the same callback function is assigned to more than one
 * timer.
 *
 * @param pxCallbackFunction The function to call when the timer expires.
 * Callback functions must have the prototype defined by TimerCallbackFunction_t,
 * which is "void vCallbackFunction( TimerHandle_t xTimer );".
 *
 * @return If the timer is successfully created then a handle to the newly
 * created timer is returned.  If the timer cannot be created because there is
 * insufficient FreeRTOS heap remaining to allocate the timer
 * structures then NULL is returned.
 *
 * Example usage:
 * @verbatim
 * #define NUM_TIMERS 5
 *
 * // An array to hold handles to the created timers.
 * TimerHandle_t xTimers[ NUM_TIMERS ];
 *
 * // An array to hold a count of the number of times each timer expires.
 * int32_t lExpireCounters[ NUM_TIMERS ] = { 0 };
 *
 * // Define a callback function that will be used by multiple timer instances.
 * // The callback function does nothing but count the number of times the
 * // associated timer expires, and stop the timer once the timer has expired
 * // 10 times.
 * void vTimerCallback( TimerHandle_t pxTimer )
 * {
 * int32_t lArrayIndex;
 * const int32_t xMaxExpiryCountBeforeStopping = 10;
 *
 *     // Optionally do something if the pxTimer parameter is NULL.
 *     configASSERT( pxTimer );
 *
 *     // Which timer expired?
 *     lArrayIndex = ( int32_t ) pvTimerGetTimerID( pxTimer );
 *
 *     // Increment the number of times that pxTimer has expired.
 *     lExpireCounters[ lArrayIndex ] += 1;
 *
 *     // If the timer has expired 10 times then stop it from running.
 *     if( lExpireCounters[ lArrayIndex ] == xMaxExpiryCountBeforeStopping )
 *     {
 *         // Do not use a block time if calling a timer API function from a
 *         // timer callback function, as doing so could cause a deadlock!
 *         xTimerStop( pxTimer, 0 );
 *     }
 * }
 *
 * void main( void )
 * {
 * int32_t x;
 *
 *     // Create then start some timers.  Starting the timers before the scheduler
 *     // has been started means the timers will start running immediately that
 *     // the scheduler starts.
 *     for( x = 0; x < NUM_TIMERS; x++ )
 *     {
 *         xTimers[ x ] = xTimerCreate(    "Timer",       // Just a text name, not used by the kernel.
 *                                         ( 100 * x ),   // The timer period in ticks.
 *                                         pdTRUE,        // The timers will auto-reload themselves when they expire.
 *                                         ( void * ) x,  // Assign each timer a unique id equal to its array index.
 *                                         vTimerCallback // Each timer calls the same callback when it expires.
 *                                     );
 *
 *         if( xTimers[ x ] == NULL )
 *         {
 *             // The timer was not created.
 *         }
 *         else
 *         {
 *             // Start the timer.  No block time is specified, and even if one was
 *             // it would be ignored because the scheduler has not yet been
 *             // started.
 *             if( xTimerStart( xTimers[ x ], 0 ) != pdPASS )
 *             {
 *                 // The timer could not be set into the Active state.
 *             }
 *         }
 *     }
 *
 *     // ...
 *     // Create tasks here.
 *     // ...
 *
 *     // Starting the scheduler will start the timers running as they have already
 *     // been set into the active state.
 *     vTaskStartScheduler();
 *
 *     // Should not reach here.
 *     for( ;; );
 * }
 * @endverbatim
 */
#if ( configSUPPORT_DYNAMIC_ALLOCATION == 1 )
    TimerHandle_t xTimerCreate( const char * const pcTimerName, /*lint !e971 Unqualified char types are allowed for strings and single characters only. */
                                const TickType_t xTimerPeriodInTicks,
                                const UBaseType_t uxAutoReload,
                                void * const pvTimerID,
                                TimerCallbackFunction_t pxCallbackFunction ) PRIVILEGED_FUNCTION;
#endif

/**
 * TimerHandle_t xTimerCreateStatic(const char * const pcTimerName,
 *                                  TickType_t xTimerPeriodInTicks,
 *                                  UBaseType_t uxAutoReload,
 *                                  void * pvTimerID,
 *                                  TimerCallbackFunction_t pxCallbackFunction,
 *                                  StaticTimer_t *pxTimerBuffer );
 *
 * Creates a new software timer instance, and returns a handle by which the
 * created software timer can be referenced.
 *
 * Internally, within the FreeRTOS implementation, software timers use a block
 * of memory, in which the timer data structure is stored.  If a software timer
 * is created using xTimerCreate() then the required memory is automatically
 * dynamically allocated inside the xTimerCreate() function.  (see
 * https://www.FreeRTOS.org/a00111.html).  If a software timer is created using
 * xTimerCreateStatic() then the application writer must provide the memory that
 * will get used by the software timer.  xTimerCreateStatic() therefore allows a
 * software timer to be created without using any dynamic memory allocation.
 *
 * Timers are created in the dormant state.  The xTimerStart(), xTimerReset(),
 * xTimerStartFromISR(), xTimerResetFromISR(), xTimerChangePeriod() and
 * xTimerChangePeriodFromISR() API functions can all be used to transition a
 * timer into the active state.
 *
 * @param pcTimerName A text name that is assigned to the timer.  This is done
 * purely to assist debugging.  The kernel itself only ever references a timer
 * by its handle, and never by its name.
 *
 * @param xTimerPeriodInTicks The timer period.  The time is defined in tick
 * periods so the constant portTICK_PERIOD_MS can be used to convert a time that
 * has been specified in milliseconds.  For example, if the timer must expire
 * after 100 ticks, then xTimerPeriodInTicks should be set to 100.
 * Alternatively, if the timer must expire after 500ms, then xPeriod can be set
 * to ( 500 / portTICK_PERIOD_MS ) provided configTICK_RATE_HZ is less than or
 * equal to 1000.  The timer period must be greater than 0.
 *
 * @param uxAutoReload If uxAutoReload is set to pdTRUE then the timer will
 * expire repeatedly with a frequency set by the xTimerPeriodInTicks parameter.
 * If uxAutoReload is set to pdFALSE then the timer will be a one-shot timer and
 * enter the dormant state after it expires.
 *
 * @param pvTimerID An identifier that is assigned to the timer being created.
 * Typically this would be used in the timer callback function to identify which
 * timer expired when the same callback function is assigned to more than one
 * timer.
 *
 * @param pxCallbackFunction The function to call when the timer expires.
 * Callback functions must have the prototype defined by TimerCallbackFunction_t,
 * which is "void vCallbackFunction( TimerHandle_t xTimer );".
 *
 * @param pxTimerBuffer Must point to a variable of type StaticTimer_t, which
 * will be then be used to hold the software timer's data structures, removing
 * the need for the memory to be allocated dynamically.
 *
 * @return If the timer is created then a handle to the created timer is
 * returned.  If pxTimerBuffer was NULL then NULL is returned.
 *
 * Example usage:
 * @verbatim
 *
 * // The buffer used to hold the software timer's data structure.
 * static StaticTimer_t xTimerBuffer;
 *
 * // A variable that will be incremented by the software timer's callback
 * // function.
 * UBaseType_t uxVariableToIncrement = 0;
 *
 * // A software timer callback function that increments a variable passed to
 * // it when the software timer was created.  After the 5th increment the
 * // callback function stops the software timer.
 * static void prvTimerCallback( TimerHandle_t xExpiredTimer )
 * {
 * UBaseType_t *puxVariableToIncrement;
 * BaseType_t xReturned;
 *
 *     // Obtain the address of the variable to increment from the timer ID.
 *     puxVariableToIncrement = ( UBaseType_t * ) pvTimerGetTimerID( xExpiredTimer );
 *
 *     // Increment the variable to show the timer callback has executed.
 *     ( *puxVariableToIncrement )++;
 *
 *     // If this callback has executed the required number of times, stop the
 *     // timer.
 *     if( *puxVariableToIncrement == 5 )
 *     {
 *         // This is called from a timer callback so must not block.
 *         xTimerStop( xExpiredTimer, staticDONT_BLOCK );
 *     }
 * }
 *
 *
 * void main( void )
 * {
 *     // Create the software time.  xTimerCreateStatic() has an extra parameter
 *     // than the normal xTimerCreate() API function.  The parameter is a pointer
 *     // to the StaticTimer_t structure that will hold the software timer
 *     // structure.  If the parameter is passed as NULL then the structure will be
 *     // allocated dynamically, just as if xTimerCreate() had been called.
 *     xTimer = xTimerCreateStatic( "T1",             // Text name for the task.  Helps debugging only.  Not used by FreeRTOS.
 *                                  xTimerPeriod,     // The period of the timer in ticks.
 *                                  pdTRUE,           // This is an auto-reload timer.
 *                                  ( void * ) &uxVariableToIncrement,    // A variable incremented by the software timer's callback function
 *                                  prvTimerCallback, // The function to execute when the timer expires.
 *                                  &xTimerBuffer );  // The buffer that will hold the software timer structure.
 *
 *     // The scheduler has not started yet so a block time is not used.
 *     xReturned = xTimerStart( xTimer, 0 );
 *
 *     // ...
 *     // Create tasks here.
 *     // ...
 *
 *     // Starting the scheduler will start the timers running as they have already
 *     // been set into the active state.
 *     vTaskStartScheduler();
 *
 *     // Should not reach here.
 *     for( ;; );
 * }
 * @endverbatim
 */
#if ( configSUPPORT_STATIC_ALLOCATION == 1 )
    TimerHandle_t xTimerCreateStatic( const char * const pcTimerName, /*lint !e971 Unqualified char types are allowed for strings and single characters only. */
                                      const TickType_t xTimerPeriodInTicks,
                                      const UBaseType_t uxAutoReload,
                                      void * const pvTimerID,
                                      TimerCallbackFunction_t pxCallbackFunction,
                                      StaticTimer_t * pxTimerBuffer ) PRIVILEGED_FUNCTION;
#endif /* configSUPPORT_STATIC_ALLOCATION */

/**
 * void *pvTimerGetTimerID( TimerHandle_t xTimer );
 *
 * Returns the ID assigned to the timer.
 *
 * IDs are assigned to timers using the pvTimerID parameter of the call to
 * xTimerCreated() that was used to create the timer, and by calling the
 * vTimerSetTimerID() API function.
 *
 * If the same callback function is assigned to multiple timers then the timer
 * ID can be used as time specific (timer local) storage.
 *
 * @param xTimer The timer being queried.
 *
 * @return The ID assigned to the timer being queried.
 *
 * Example usage:
 *
 * See the xTimerCreate() API function example usage scenario.
 */
void * pvTimerGetTimerID( const TimerHandle_t xTimer ) PRIVILEGED_FUNCTION;

/**
 * void vTimerSetTimerID( TimerHandle_t xTimer, void *pvNewID );
 *
 * Sets the ID assigned to the timer.
 *
 * IDs are assigned to timers using the pvTimerID parameter of the call to
 * xTimerCreated() that was used to create the timer.
 *
 * If the same callback function is assigned to multiple timers then the timer
 * ID can be used as time specific (timer local) storage.
 *
 * @param xTimer The timer being updated.
 *
 * @param pvNewID The ID to assign to the timer.
 *
 * Example usage:
 *
 * See the xTimerCreate() API function example usage scenario.
 */
void vTimerSetTimerID( TimerHandle_t xTimer,
                       void * pvNewID ) PRIVILEGED_FUNCTION;

/**
 * BaseType_t xTimerIsTimerActive( TimerHandle_t xTimer );
 *
 * Queries a timer to see if it is active or dormant.
 *
 * A timer will be dormant if:
 *     1) It has been created but not started, or
 *     2) It is an expired one-shot timer that has not been restarted.
 *
 * Timers are created in the dormant state.  The xTimerStart(), xTimerReset(),
 * xTimerStartFromISR(), xTimerResetFromISR(), xTimerChangePeriod() and
 * xTimerChangePeriodFromISR() API functions can all be used to transition a timer into the
 * active state.
 *
 * @param xTimer The timer being queried.
 *
 * @return pdFALSE will be returned if the timer is dormant.  A value other than
 * pdFALSE will be returned if the timer is active.
 *
 * Example usage:
 * @verbatim
 * // This function assumes xTimer has already been created.
 * void vAFunction( TimerHandle_t xTimer )
 * {
 *     if( xTimerIsTimerActive( xTimer ) != pdFALSE ) // or more simply and equivalently "if( xTimerIsTimerActive( xTimer ) )"
 *     {
 *         // xTimer is active, do something.
 *     }
 *     else
 *     {
 *         // xTimer is not active, do something else.
 *     }
 * }
 * @endverbatim
 */
BaseType_t xTimerIsTimerActive( TimerHandle_t xTimer ) PRIVILEGED_FUNCTION;

/**
 * TaskHandle_t xTimerGetTimerDaemonTaskHandle( void );
 *
 * Simply returns the handle of the timer service/daemon task.  It it not valid
 * to call xTimerGetTimerDaemonTaskHandle() before the scheduler has been started.
 */
TaskHandle_t xTimerGetTimerDaemonTaskHandle( void ) PRIVILEGED_FUNCTION;

/**
 * BaseType_t xTimerStart( TimerHandle_t xTimer, TickType_t xTicksToWait );
 *
 * Timer functionality is provided by a timer service/daemon task.  Many of the
 * public FreeRTOS timer API functions send commands to the timer service task
 * through a queue called the timer command queue.  The timer command queue is
 * private to the kernel itself and is not directly accessible to application
 * code.  The length of the timer command queue is set by the
 * configTIMER_QUEUE_LENGTH configuration constant.
 *
 * xTimerStart() starts a timer that was previously created using the
 * xTimerCreate() API function.  If the timer had already been started and was
 * already in the active state, then xTimerStart() has equivalent functionality
 * to the xTimerReset() API function.
 *
 * Starting a timer ensures the timer is in the active state.  If the timer
 * is not stopped, deleted, or reset in the mean time, the callback function
 * associated with the timer will get called 'n' ticks after xTimerStart() was
 * called, where 'n' is the timers defined period.
 *
 * It is valid to call xTimerStart() before the scheduler has been started, but
 * when this is done the timer will not actually start until the scheduler is
 * started, and the timers expiry time will be relative to when the scheduler is
 * started, not relative to when xTimerStart() was called.
 *
 * The configUSE_TIMERS configuration constant must be set to 1 for xTimerStart()
 * to be available.
 *
 * @param xTimer The handle of the timer being started/restarted.
 *
 * @param xTicksToWait Specifies the time, in ticks, that the calling task should
 * be held in the Blocked state to wait for the start command to be successfully
 * sent to the timer command queue, should the queue already be full when
 * xTimerStart() was called.  xTicksToWait is ignored if xTimerStart() is called
 * before the scheduler is started.
 *
 * @return pdFAIL will be returned if the start command could not be sent to
 * the timer command queue even after xTicksToWait ticks had passed.  pdPASS will
 * be returned if the command was successfully sent to the timer command queue.
 * When the command is actually processed will depend on the priority of the
 * timer service/daemon task relative to other tasks in the system, although the
 * timers expiry time is relative to when xTimerStart() is actually called.  The
 * timer service/daemon task priority is set by the configTIMER_TASK_PRIORITY
 * configuration constant.
 *
 * Example usage:
 *
 * See the xTimerCreate() API function example usage scenario.
 *
 */
#define xTimerStart( xTimer, xTicksToWait ) \
    xTimerGenericCommand( ( xTimer ), tmrCOMMAND_START, ( xTaskGetTickCount() ), NULL, ( xTicksToWait ) )

/**
 * BaseType_t xTimerStop( TimerHandle_t xTimer, TickType_t xTicksToWait );
 *
 * Timer functionality is provided by a timer service/daemon task.  Many of the
 * public FreeRTOS timer API functions send commands to the timer service task
 * through a queue called the timer command queue.  The timer command queue is
 * private to the kernel itself and is not directly accessible to application
 * code.  The length of the timer command queue is set by the
 * configTIMER_QUEUE_LENGTH configuration constant.
 *
 * xTimerStop() stops a timer that was previously started using either of the
 * The xTimerStart(), xTimerReset(), xTimerStartFromISR(), xTimerResetFromISR(),
 * xTimerChangePeriod() or xTimerChangePeriodFromISR() API functions.
 *
 * Stopping a timer ensures the timer is not in the active state.
 *
 * The configUSE_TIMERS configuration constant must be set to 1 for xTimerStop()
 * to be available.
 *
 * @param xTimer The handle of the timer being stopped.
 *
 * @param xTicksToWait Specifies the time, in ticks, that the calling task should
 * be held in the Blocked state to wait for the stop command to be successfully
 * sent to the timer command queue, should the queue already be full when
 * xTimerStop() was called.  xTicksToWait is ignored if xTimerStop() is called
 * before the scheduler is started.
 *
 * @return pdFAIL will be returned if the stop command could not be sent to
 * the timer command queue even after xTicksToWait ticks had passed.  pdPASS will
 * be returned if the command was successfully sent to the timer command queue.
 * When the command is actually processed will depend on the priority of the
 * timer service/daemon task relative to other tasks in the system.  The timer
 * service/daemon task priority is set by the configTIMER_TASK_PRIORITY
 * configuration constant.
 *
 * Example usage:
 *
 * See the xTimerCreate() API function example usage scenario.
 *
 */
#define xTimerStop( xTimer, xTicksToWait ) \
    xTimerGenericCommand( ( xTimer ), tmrCOMMAND_STOP, 0U, NULL, ( xTicksToWait ) )

/**
 * BaseType_t xTimerChangePeriod(   TimerHandle_t xTimer,
 *                                  TickType_t xNewPeriod,
 *                                  TickType_t xTicksToWait );
 *
 * Timer functionality is provided by a timer service/daemon task.  Many of the
 * public FreeRTOS timer API functions send commands to the timer service task
 * through a queue called the timer command queue.  The timer command queue is
 * private to the kernel itself and is not directly accessible to application
 * code.  The length of the timer command queue is set by the
 * configTIMER_QUEUE_LENGTH configuration constant.
 *
 * xTimerChangePeriod() changes the period of a timer that was previously
 * created using the xTimerCreate() API function.
 *
 * xTimerChangePeriod() can be called to change the period of an active or
 * dormant state timer.
 *
 * The configUSE_TIMERS configuration constant must be set to 1 for
 * xTimerChangePeriod() to be available.
 *
 * @param xTimer The handle of the timer that is having its period changed.
 *
 * @param xNewPeriod The new period for xTimer. Timer periods are specified in
 * tick periods, so the constant portTICK_PERIOD_MS can be used to convert a time
 * that has been specified in milliseconds.  For example, if the timer must
 * expire after 100 ticks, then xNewPeriod should be set to 100.  Alternatively,
 * if the timer must expire after 500ms, then xNewPeriod can be set to
 * ( 500 / portTICK_PERIOD_MS ) provided configTICK_RATE_HZ is less than
 * or equal to 1000.
 *
 * @param xTicksToWait Specifies the time, in ticks, that the calling task should
 * be held in the Blocked state to wait for the change period command to be
 * successfully sent to the timer command queue, should the queue already be
 * full when xTimerChangePeriod() was called.  xTicksToWait is ignored if
 * xTimerChangePeriod() is called before the scheduler is started.
 *
 * @return pdFAIL will be returned if the change period command could not be
 * sent to the timer command queue even after xTicksToWait ticks had passed.
 * pdPASS will be returned if the command was successfully sent to the timer
 * command queue.  When the command is actually processed will depend on the
 * priority of the timer service/daemon task relative to other tasks in the
 * system.  The timer service/daemon task priority is set by the
 * configTIMER_TASK_PRIORITY configuration constant.
 *
 * Example usage:
 * @verbatim
 * // This function assumes xTimer has already been created.  If the timer
 * // referenced by xTimer is already active when it is called, then the timer
 * // is deleted.  If the timer referenced by xTimer is not active when it is
 * // called, then the period of the timer is set to 500ms and the timer is
 * // started.
 * void vAFunction( TimerHandle_t xTimer )
 * {
 *     if( xTimerIsTimerActive( xTimer ) != pdFALSE ) // or more simply and equivalently "if( xTimerIsTimerActive( xTimer ) )"
 *     {
 *         // xTimer is already active - delete it.
 *         xTimerDelete( xTimer );
 *     }
 *     else
 *     {
 *         // xTimer is not active, change its period to 500ms.  This will also
 *         // cause the timer to start.  Block for a maximum of 100 ticks if the
 *         // change period command cannot immediately be sent to the timer
 *         // command queue.
 *         if( xTimerChangePeriod( xTimer, 500 / portTICK_PERIOD_MS, 100 ) == pdPASS )
 *         {
 *             // The command was successfully sent.
 *         }
 *         else
 *         {
 *             // The command could not be sent, even after waiting for 100 ticks
 *             // to pass.  Take appropriate action here.
 *         }
 *     }
 * }
 * @endverbatim
 */
#define xTimerChangePeriod( xTimer, xNewPeriod, xTicksToWait ) \
    xTimerGenericCommand( ( xTimer ), tmrCOMMAND_CHANGE_PERIOD, ( xNewPeriod ), NULL, ( xTicksToWait ) )

/**
 * BaseType_t xTimerDelete( TimerHandle_t xTimer, TickType_t xTicksToWait );
 *
 * Timer functionality is provided by a timer service/daemon task.  Many of the
 * public FreeRTOS timer API functions send commands to the timer service task
 * through a queue called the timer command queue.  The timer command queue is
 * private to the kernel itself and is not directly accessible to application
 * code.  The length of the timer command queue is set by the
 * configTIMER_QUEUE_LENGTH configuration constant.
 *
 * xTimerDelete() deletes a timer that was previously created using the
 * xTimerCreate() API function.
 *
 * The configUSE_TIMERS configuration constant must be set to 1 for
 * xTimerDelete() to be available.
 *
 * @param xTimer The handle of the timer being deleted.
 *
 * @param xTicksToWait Specifies the time, in ticks, that the calling task should
 * be held in the Blocked state to wait for the delete command to be
 * successfully sent to the timer command queue, should the queue already be
 * full when xTimerDelete() was called.  xTicksToWait is ignored if xTimerDelete()
 * is called before the scheduler is started.
 *
 * @return pdFAIL will be returned if the delete command could not be sent to
 * the timer command queue even after xTicksToWait ticks had passed.  pdPASS will
 * be returned if the command was successfully sent to the timer command queue.
 * When the command is actually processed will depend on the priority of the
 * timer service/daemon task relative to other tasks in the system.  The timer
 * service/daemon task priority is set by the configTIMER_TASK_PRIORITY
 * configuration constant.
 *
 * Example usage:
 *
 * See the xTimerChangePeriod() API function example usage scenario.
 */
#define xTimerDelete( xTimer, xTicksToWait ) \
    xTimerGenericCommand( ( xTimer ), tmrCOMMAND_DELETE, 0U, NULL, ( xTicksToWait ) )

/**
 * BaseType_t xTimerReset( TimerHandle_t xTimer, TickType_t xTicksToWait );
 *
 * Timer functionality is provided by a timer service/daemon task.  Many of the
 * public FreeRTOS timer API functions send commands to the timer service task
 * through a queue called the timer command queue.  The timer command queue is
 * private to the kernel itself and is not directly accessible to application
 * code.  The length of the timer command queue is set by the
 * configTIMER_QUEUE_LENGTH configuration constant.
 *
 * xTimerReset() re-starts a timer that was previously created using the
 * xTimerCreate() API function.  If the timer had already been started and was
 * already in the active state, then xTimerReset() will cause the timer to
 * re-evaluate its expiry time so that it is relative to when xTimerReset() was
 * called.  If the timer was in the dormant state then xTimerReset() has
 * equivalent functionality to the xTimerStart() API function.
 *
 * Resetting a timer ensures the timer is in the active state.  If the timer
 * is not stopped, deleted, or reset in the mean time, the callback function
 * associated with the timer will get called 'n' ticks after xTimerReset() was
 * called, where 'n' is the timers defined period.
 *
 * It is valid to call xTimerReset() before the scheduler has been started, but
 * when this is done the timer will not actually start until the scheduler is
 * started, and the timers expiry time will be relative to when the scheduler is
 * started, not relative to when xTimerReset() was called.
 *
 * The configUSE_TIMERS configuration constant must be set to 1 for xTimerReset()
 * to be available.
 *
 * @param xTimer The handle of the timer being reset/started/restarted.
 *
 * @param xTicksToWait Specifies the time, in ticks, that the calling task should
 * be held in the Blocked state to wait for the reset command to be successfully
 * sent to the timer command queue, should the queue already be full when
 * xTimerReset() was called.  xTicksToWait is ignored if xTimerReset() is called
 * before the scheduler is started.
 *
 * @return pdFAIL will be returned if the reset command could not be sent to
 * the timer command queue even after xTicksToWait ticks had passed.  pdPASS will
 * be returned if the command was successfully sent to the timer command queue.
 * When the command is actually processed will depend on the priority of the
 * timer service/daemon task relative to other tasks in the system, although the
 * timers expiry time is relative to when xTimerStart() is actually called.  The
 * timer service/daemon task priority is set by the configTIMER_TASK_PRIORITY
 * configuration constant.
 *
 * Example usage:
 * @verbatim
 * // When a key is pressed, an LCD back-light is switched on.  If 5 seconds pass
 * // without a key being pressed, then the LCD back-light is switched off.  In
 * // this case, the timer is a one-shot timer.
 *
 * TimerHandle_t xBacklightTimer = NULL;
 *
 * // The callback function assigned to the one-shot timer.  In this case the
 * // parameter is not used.
 * void vBacklightTimerCallback( TimerHandle_t pxTimer )
 * {
 *     // The timer expired, therefore 5 seconds must have passed since a key
 *     // was pressed.  Switch off the LCD back-light.
 *     vSetBacklightState( BACKLIGHT_OFF );
 * }
 *
 * // The key press event handler.
 * void vKeyPressEventHandler( char cKey )
 * {
 *     // Ensure the LCD back-light is on, then reset the timer that is
 *     // responsible for turning the back-light off after 5 seconds of
 *     // key inactivity.  Wait 10 ticks for the command to be successfully sent
 *     // if it cannot be sent immediately.
 *     vSetBacklightState( BACKLIGHT_ON );
 *     if( xTimerReset( xBacklightTimer, 100 ) != pdPASS )
 *     {
 *         // The reset command was not executed successfully.  Take appropriate
 *         // action here.
 *     }
 *
 *     // Perform the rest of the key processing here.
 * }
 *
 * void main( void )
 * {
 * int32_t x;
 *
 *     // Create then start the one-shot timer that is responsible for turning
 *     // the back-light off if no keys are pressed within a 5 second period.
 *     xBacklightTimer = xTimerCreate( "BacklightTimer",           // Just a text name, not used by the kernel.
 *                                     ( 5000 / portTICK_PERIOD_MS), // The timer period in ticks.
 *                                     pdFALSE,                    // The timer is a one-shot timer.
 *                                     0,                          // The id is not used by the callback so can take any value.
 *                                     vBacklightTimerCallback     // The callback function that switches the LCD back-light off.
 *                                   );
 *
 *     if( xBacklightTimer == NULL )
 *     {
 *         // The timer was not created.
 *     }
 *     else
 *     {
 *         // Start the timer.  No block time is specified, and even if one was
 *         // it would be ignored because the scheduler has not yet been
 *         // started.
 *         if( xTimerStart( xBacklightTimer, 0 ) != pdPASS )
 *         {
 *             // The timer could not be set into the Active state.
 *         }
 *     }
 *
 *     // ...
 *     // Create tasks here.
 *     // ...
 *
 *     // Starting the scheduler will start the timer running as it has already
 *     // been set into the active state.
 *     vTaskStartScheduler();
 *
 *     // Should not reach here.
 *     for( ;; );
 * }
 * @endverbatim
 */
#define xTimerReset( xTimer, xTicksToWait ) \
    xTimerGenericCommand( ( xTimer ), tmrCOMMAND_RESET, ( xTaskGetTickCount() ), NULL, ( xTicksToWait ) )

/**
 * BaseType_t xTimerStartFromISR(   TimerHandle_t xTimer,
 *                                  BaseType_t *pxHigherPriorityTaskWoken );
 *
 * A version of xTimerStart() that can be called from an interrupt service
 * routine.
 *
 * @param xTimer The handle of the timer being started/restarted.
 *
 * @param pxHigherPriorityTaskWoken The timer service/daemon task spends most
 * of its time in the Blocked state, waiting for messages to arrive on the timer
 * command queue.  Calling xTimerStartFromISR() writes a message to the timer
 * command queue, so has the potential to transition the timer service/daemon
 * task out of the Blocked state.  If calling xTimerStartFromISR() causes the
 * timer service/daemon task to leave the Blocked state, and the timer service/
 * daemon task has a priority equal to or greater than the currently executing
 * task (the task that was interrupted), then *pxHigherPriorityTaskWoken will
 * get set to pdTRUE internally within the xTimerStartFromISR() function.  If
 * xTimerStartFromISR() sets this value to pdTRUE then a context switch should
 * be performed before the interrupt exits.
 *
 * @return pdFAIL will be returned if the start command could not be sent to
 * the timer command queue.  pdPASS will be returned if the command was
 * successfully sent to the timer command queue.  When the command is actually
 * processed will depend on the priority of the timer service/daemon task
 * relative to other tasks in the system, although the timers expiry time is
 * relative to when xTimerStartFromISR() is actually called.  The timer
 * service/daemon task priority is set by the configTIMER_TASK_PRIORITY
 * configuration constant.
 *
 * Example usage:
 * @verbatim
 * // This scenario assumes xBacklightTimer has already been created.  When a
 * // key is pressed, an LCD back-light is switched on.  If 5 seconds pass
 * // without a key being pressed, then the LCD back-light is switched off.  In
 * // this case, the timer is a one-shot timer, and unlike the example given for
 * // the xTimerReset() function, the key press event handler is an interrupt
 * // service routine.
 *
 * // The callback function assigned to the one-shot timer.  In this case the
 * // parameter is not used.
 * void vBacklightTimerCallback( TimerHandle_t pxTimer )
 * {
 *     // The timer expired, therefore 5 seconds must have passed since a key
 *     // was pressed.  Switch off the LCD back-light.
 *     vSetBacklightState( BACKLIGHT_OFF );
 * }
 *
 * // The key press interrupt service routine.
 * void vKeyPressEventInterruptHandler( void )
 * {
 * BaseType_t xHigherPriorityTaskWoken = pdFALSE;
 *
 *     // Ensure the LCD back-light is on, then restart the timer that is
 *     // responsible for turning the back-light off after 5 seconds of
 *     // key inactivity.  This is an interrupt service routine so can only
 *     // call FreeRTOS API functions that end in "FromISR".
 *     vSetBacklightState( BACKLIGHT_ON );
 *
 *     // xTimerStartFromISR() or xTimerResetFromISR() could be called here
 *     // as both cause the timer to re-calculate its expiry time.
 *     // xHigherPriorityTaskWoken was initialised to pdFALSE when it was
 *     // declared (in this function).
 *     if( xTimerStartFromISR( xBacklightTimer, &xHigherPriorityTaskWoken ) != pdPASS )
 *     {
 *         // The start command was not executed successfully.  Take appropriate
 *         // action here.
 *     }
 *
 *     // Perform the rest of the key processing here.
 *
 *     // If xHigherPriorityTaskWoken equals pdTRUE, then a context switch
 *     // should be performed.  The syntax required to perform a context switch
 *     // from inside an ISR varies from port to port, and from compiler to
 *     // compiler.  Inspect the demos for the port you are using to find the
 *     // actual syntax required.
 *     if( xHigherPriorityTaskWoken != pdFALSE )
 *     {
 *         // Call the interrupt safe yield function here (actual function
 *         // depends on the FreeRTOS port being used).
 *     }
 * }
 * @endverbatim
 */
#define xTimerStartFromISR( xTimer, pxHigherPriorityTaskWoken ) \
    xTimerGenericCommand( ( xTimer ), tmrCOMMAND_START_FROM_ISR, ( xTaskGetTickCountFromISR() ), ( pxHigherPriorityTaskWoken ), 0U )

/**
 * BaseType_t xTimerStopFromISR(    TimerHandle_t xTimer,
 *                                  BaseType_t *pxHigherPriorityTaskWoken );
 *
 * A version of xTimerStop() that can be called from an interrupt service
 * routine.
 *
 * @param xTimer The handle of the timer being stopped.
 *
 * @param pxHigherPriorityTaskWoken The timer service/daemon task spends most
 * of its time in the Blocked state, waiting for messages to arrive on the timer
 * command queue.  Calling xTimerStopFromISR() writes a message to the timer
 * command queue, so has the potential to transition the timer service/daemon
 * task out of the Blocked state.  If calling xTimerStopFromISR() causes the
 * timer service/daemon task to leave the Blocked state, and the timer service/
 * daemon task has a priority equal to or greater than the currently executing
 * task (the task that was interrupted), then *pxHigherPriorityTaskWoken will
 * get set to pdTRUE internally within the xTimerStopFromISR() function.  If
 * xTimerStopFromISR() sets this value to pdTRUE then a context switch should
 * be performed before the interrupt exits.
 *
 * @return pdFAIL will be returned if the stop command could not be sent to
 * the timer command queue.  pdPASS will be returned if the command was
 * successfully sent to the timer command queue.  When the command is actually
 * processed will depend on the priority of the timer service/daemon task
 * relative to other tasks in the system.  The timer service/daemon task
 * priority is set by the configTIMER_TASK_PRIORITY configuration constant.
 *
 * Example usage:
 * @verbatim
 * // This scenario assumes xTimer has already been created and started.  When
 * // an interrupt occurs, the timer should be simply stopped.
 *
 * // The interrupt service routine that stops the timer.
 * void vAnExampleInterruptServiceRoutine( void )
 * {
 * BaseType_t xHigherPriorityTaskWoken = pdFALSE;
 *
 *     // The interrupt has occurred - simply stop the timer.
 *     // xHigherPriorityTaskWoken was set to pdFALSE where it was defined
 *     // (within this function).  As this is an interrupt service routine, only
 *     // FreeRTOS API functions that end in "FromISR" can be used.
 *     if( xTimerStopFromISR( xTimer, &xHigherPriorityTaskWoken ) != pdPASS )
 *     {
 *         // The stop command was not executed successfully.  Take appropriate
 *         // action here.
 *     }
 *
 *     // If xHigherPriorityTaskWoken equals pdTRUE, then a context switch
 *     // should be performed.  The syntax required to perform a context switch
 *     // from inside an ISR varies from port to port, and from compiler to
 *     // compiler.  Inspect the demos for the port you are using to find the
 *     // actual syntax required.
 *     if( xHigherPriorityTaskWoken != pdFALSE )
 *     {
 *         // Call the interrupt safe yield function here (actual function
 *         // depends on the FreeRTOS port being used).
 *     }
 * }
 * @endverbatim
 */
#define xTimerStopFromISR( xTimer, pxHigherPriorityTaskWoken ) \
    xTimerGenericCommand( ( xTimer ), tmrCOMMAND_STOP_FROM_ISR, 0, ( pxHigherPriorityTaskWoken ), 0U )

/**
 * BaseType_t xTimerChangePeriodFromISR( TimerHandle_t xTimer,
 *                                       TickType_t xNewPeriod,
 *                                       BaseType_t *pxHigherPriorityTaskWoken );
 *
 * A version of xTimerChangePeriod() that can be called from an interrupt
 * service routine.
 *
 * @param xTimer The handle of the timer that is having its period changed.
 *
 * @param xNewPeriod The new period for xTimer. Timer periods are specified in
 * tick periods, so the constant portTICK_PERIOD_MS can be used to convert a time
 * that has been specified in milliseconds.  For example, if the timer must
 * expire after 100 ticks, then xNewPeriod should be set to 100.  Alternatively,
 * if the timer must expire after 500ms, then xNewPeriod can be set to
 * ( 500 / portTICK_PERIOD_MS ) provided configTICK_RATE_HZ is less than
 * or equal to 1000.
 *
 * @param pxHigherPriorityTaskWoken The timer service/daemon task spends most
 * of its time in the Blocked state, waiting for messages to arrive on the timer
 * command queue.  Calling xTimerChangePeriodFromISR() writes a message to the
 * timer command queue, so has the potential to transition the timer service/
 * daemon task out of the Blocked state.  If calling xTimerChangePeriodFromISR()
 * causes the timer service/daemon task to leave the Blocked state, and the
 * timer service/daemon task has a priority equal to or greater than the
 * currently executing task (the task that was interrupted), then
 * *pxHigherPriorityTaskWoken will get set to pdTRUE internally within the
 * xTimerChangePeriodFromISR() function.  If xTimerChangePeriodFromISR() sets
 * this value to pdTRUE then a context switch should be performed before the
 * interrupt exits.
 *
 * @return pdFAIL will be returned if the command to change the timers period
 * could not be sent to the timer command queue.  pdPASS will be returned if the
 * command was successfully sent to the timer command queue.  When the command
 * is actually processed will depend on the priority of the timer service/daemon
 * task relative to other tasks in the system.  The timer service/daemon task
 * priority is set by the configTIMER_TASK_PRIORITY configuration constant.
 *
 * Example usage:
 * @verbatim
 * // This scenario assumes xTimer has already been created and started.  When
 * // an interrupt occurs, the period of xTimer should be changed to 500ms.
 *
 * // The interrupt service routine that changes the period of xTimer.
 * void vAnExampleInterruptServiceRoutine( void )
 * {
 * BaseType_t xHigherPriorityTaskWoken = pdFALSE;
 *
 *     // The interrupt has occurred - change the period of xTimer to 500ms.
 *     // xHigherPriorityTaskWoken was set to pdFALSE where it was defined
 *     // (within this function).  As this is an interrupt service routine, only
 *     // FreeRTOS API functions that end in "FromISR" can be used.
 *     if( xTimerChangePeriodFromISR( xTimer, &xHigherPriorityTaskWoken ) != pdPASS )
 *     {
 *         // The command to change the timers period was not executed
 *         // successfully.  Take appropriate action here.
 *     }
 *
 *     // If xHigherPriorityTaskWoken equals pdTRUE, then a context switch
 *     // should be performed.  The syntax required to perform a context switch
 *     // from inside an ISR varies from port to port, and from compiler to
 *     // compiler.  Inspect the demos for the port you are using to find the
 *     // actual syntax required.
 *     if( xHigherPriorityTaskWoken != pdFALSE )
 *     {
 *         // Call the interrupt safe yield function here (actual function
 *         // depends on the FreeRTOS port being used).
 *     }
 * }
 * @endverbatim
 */
#define xTimerChangePeriodFromISR( xTimer, xNewPeriod, pxHigherPriorityTaskWoken ) \
    xTimerGenericCommand( ( xTimer ), tmrCOMMAND_CHANGE_PERIOD_FROM_ISR, ( xNewPeriod ), ( pxHigherPriorityTaskWoken ), 0U )

/**
 * BaseType_t xTimerResetFromISR(   TimerHandle_t xTimer,
 *                                  BaseType_t *pxHigherPriorityTaskWoken );
 *
 * A version of xTimerReset() that can be called from an interrupt service
 * routine.
 *
 * @param xTimer The handle of the timer that is to be started, reset, or
 * restarted.
 *
 * @param pxHigherPriorityTaskWoken The timer service/daemon task spends most
 * of its time in the Blocked state, waiting for messages to arrive on the timer
 * command queue.  Calling xTimerResetFromISR() writes a message to the timer
 * command queue, so has the potential to transition the timer service/daemon
 * task out of the Blocked state.  If calling xTimerResetFromISR() causes the
 * timer service/daemon task to leave the Blocked state, and the timer service/
 * daemon task has a priority equal to or greater than the currently executing
 * task (the task that was interrupted), then *pxHigherPriorityTaskWoken will
 * get set to pdTRUE internally within the xTimerResetFromISR() function.  If
 * xTimerResetFromISR() sets this value to pdTRUE then a context switch should
 * be performed before the interrupt exits.
 *
 * @return pdFAIL will be returned if the reset command could not be sent to
 * the timer command queue.  pdPASS will be returned if the command was
 * successfully sent to the timer command queue.  When the command is actually
 * processed will depend on the priority of the timer service/daemon task
 * relative to other tasks in the system, although the timers expiry time is
 * relative to when xTimerResetFromISR() is actually called.  The timer service/daemon
 * task priority is set by the configTIMER_TASK_PRIORITY configuration constant.
 *
 * Example usage:
 * @verbatim
 * // This scenario assumes xBacklightTimer has already been created.  When a
 * // key is pressed, an LCD back-light is switched on.  If 5 seconds pass
 * // without a key being pressed, then the LCD back-light is switched off.  In
 * // this case, the timer is a one-shot timer, and unlike the example given for
 * // the xTimerReset() function, the key press event handler is an interrupt
 * // service routine.
 *
 * // The callback function assigned to the one-shot timer.  In this case the
 * // parameter is not used.
 * void vBacklightTimerCallback( TimerHandle_t pxTimer )
 * {
 *     // The timer expired, therefore 5 seconds must have passed since a key
 *     // was pressed.  Switch off the LCD back-light.
 *     vSetBacklightState( BACKLIGHT_OFF );
 * }
 *
 * // The key press interrupt service routine.
 * void vKeyPressEventInterruptHandler( void )
 * {
 * BaseType_t xHigherPriorityTaskWoken = pdFALSE;
 *
 *     // Ensure the LCD back-light is on, then reset the timer that is
 *     // responsible for turning the back-light off after 5 seconds of
 *     // key inactivity.  This is an interrupt service routine so can only
 *     // call FreeRTOS API functions that end in "FromISR".
 *     vSetBacklightState( BACKLIGHT_ON );
 *
 *     // xTimerStartFromISR() or xTimerResetFromISR() could be called here
 *     // as both cause the timer to re-calculate its expiry time.
 *     // xHigherPriorityTaskWoken was initialised to pdFALSE when it was
 *     // declared (in this function).
 *     if( xTimerResetFromISR( xBacklightTimer, &xHigherPriorityTaskWoken ) != pdPASS )
 *     {
 *         // The reset command was not executed successfully.  Take appropriate
 *         // action here.
 *     }
 *
 *     // Perform the rest of the key processing here.
 *
 *     // If xHigherPriorityTaskWoken equals pdTRUE, then a context switch
 *     // should be performed.  The syntax required to perform a context switch
 *     // from inside an ISR varies from port to port, and from compiler to
 *     // compiler.  Inspect the demos for the port you are using to find the
 *     // actual syntax required.
 *     if( xHigherPriorityTaskWoken != pdFALSE )
 *     {
 *         // Call the interrupt safe yield function here (actual function
 *         // depends on the FreeRTOS port being used).
 *     }
 * }
 * @endverbatim
 */
#define xTimerResetFromISR( xTimer, pxHigherPriorityTaskWoken ) \
    xTimerGenericCommand( ( xTimer ), tmrCOMMAND_RESET_FROM_ISR, ( xTaskGetTickCountFromISR() ), ( pxHigherPriorityTaskWoken ), 0U )


/**
 * BaseType_t xTimerPendFunctionCallFromISR( PendedFunction_t xFunctionToPend,
 *                                          void *pvParameter1,
 *                                          uint32_t ulParameter2,
 *                                          BaseType_t *pxHigherPriorityTaskWoken );
 *
 *
 * Used from application interrupt service routines to defer the execution of a
 * function to the RTOS daemon task (the timer service task, hence this function
 * is implemented in timers.c and is prefixed with 'Timer').
 *
 * Ideally an interrupt service routine (ISR) is kept as short as possible, but
 * sometimes an ISR either has a lot of processing to do, or needs to perform
 * processing that is not deterministic.  In these cases
 * xTimerPendFunctionCallFromISR() can be used to defer processing of a function
 * to the RTOS daemon task.
 *
 * A mechanism is provided that allows the interrupt to return directly to the
 * task that will subsequently execute the pended callback function.  This
 * allows the callback function to execute contiguously in time with the
 * interrupt - just as if the callback had executed in the interrupt itself.
 *
 * @param xFunctionToPend The function to execute from the timer service/
 * daemon task.  The function must conform to the PendedFunction_t
 * prototype.
 *
 * @param pvParameter1 The value of the callback function's first parameter.
 * The parameter has a void * type to allow it to be used to pass any type.
 * For example, unsigned longs can be cast to a void *, or the void * can be
 * used to point to a structure.
 *
 * @param ulParameter2 The value of the callback function's second parameter.
 *
 * @param pxHigherPriorityTaskWoken As mentioned above, calling this function
 * will result in a message being sent to the timer daemon task.  If the
 * priority of the timer daemon task (which is set using
 * configTIMER_TASK_PRIORITY in FreeRTOSConfig.h) is higher than the priority of
 * the currently running task (the task the interrupt interrupted) then
 * *pxHigherPriorityTaskWoken will be set to pdTRUE within
 * xTimerPendFunctionCallFromISR(), indicating that a context switch should be
 * requested before the interrupt exits.  For that reason
 * *pxHigherPriorityTaskWoken must be initialised to pdFALSE.  See the
 * example code below.
 *
 * @return pdPASS is returned if the message was successfully sent to the
 * timer daemon task, otherwise pdFALSE is returned.
 *
 * Example usage:
 * @verbatim
 *
 *  // The callback function that will execute in the context of the daemon task.
 *  // Note callback functions must all use this same prototype.
 *  void vProcessInterface( void *pvParameter1, uint32_t ulParameter2 )
 *  {
 *      BaseType_t xInterfaceToService;
 *
 *      // The interface that requires servicing is passed in the second
 *      // parameter.  The first parameter is not used in this case.
 *      xInterfaceToService = ( BaseType_t ) ulParameter2;
 *
 *      // ...Perform the processing here...
 *  }
 *
 *  // An ISR that receives data packets from multiple interfaces
 *  void vAnISR( void )
 *  {
 *      BaseType_t xInterfaceToService, xHigherPriorityTaskWoken;
 *
 *      // Query the hardware to determine which interface needs processing.
 *      xInterfaceToService = prvCheckInterfaces();
 *
 *      // The actual processing is to be deferred to a task.  Request the
 *      // vProcessInterface() callback function is executed, passing in the
 *      // number of the interface that needs processing.  The interface to
 *      // service is passed in the second parameter.  The first parameter is
 *      // not used in this case.
 *      xHigherPriorityTaskWoken = pdFALSE;
 *      xTimerPendFunctionCallFromISR( vProcessInterface, NULL, ( uint32_t ) xInterfaceToService, &xHigherPriorityTaskWoken );
 *
 *      // If xHigherPriorityTaskWoken is now set to pdTRUE then a context
 *      // switch should be requested.  The macro used is port specific and will
 *      // be either portYIELD_FROM_ISR() or portEND_SWITCHING_ISR() - refer to
 *      // the documentation page for the port being used.
 *      portYIELD_FROM_ISR( xHigherPriorityTaskWoken );
 *
 *  }
 * @endverbatim
 */
BaseType_t xTimerPendFunctionCallFromISR( PendedFunction_t xFunctionToPend,
                                          void * pvParameter1,
                                          uint32_t ulParameter2,
                                          BaseType_t * pxHigherPriorityTaskWoken ) PRIVILEGED_FUNCTION;

/**
 * BaseType_t xTimerPendFunctionCall( PendedFunction_t xFunctionToPend,
 *                                    void *pvParameter1,
 *                                    uint32_t ulParameter2,
 *                                    TickType_t xTicksToWait );
 *
 *
 * Used to defer the execution of a function to the RTOS daemon task (the timer
 * service task, hence this function is implemented in timers.c and is prefixed
 * with 'Timer').
 *
 * @param xFunctionToPend The function to execute from the timer service/
 * daemon task.  The function must conform to the PendedFunction_t
 * prototype.
 *
 * @param pvParameter1 The value of the callback function's first parameter.
 * The parameter has a void * type to allow it to be used to pass any type.
 * For example, unsigned longs can be cast to a void *, or the void * can be
 * used to point to a structure.
 *
 * @param ulParameter2 The value of the callback function's second parameter.
 *
 * @param xTicksToWait Calling this function will result in a message being
 * sent to the timer daemon task on a queue.  xTicksToWait is the amount of
 * time the calling task should remain in the Blocked state (so not using any
 * processing time) for space to become available on the timer queue if the
 * queue is found to be full.
 *
 * @return pdPASS is returned if the message was successfully sent to the
 * timer daemon task, otherwise pdFALSE is returned.
 *
 */
BaseType_t xTimerPendFunctionCall( PendedFunction_t xFunctionToPend,
                                   void * pvParameter1,
                                   uint32_t ulParameter2,
                                   TickType_t xTicksToWait ) PRIVILEGED_FUNCTION;

/**
 * const char * const pcTimerGetName( TimerHandle_t xTimer );
 *
 * Returns the name that was assigned to a timer when the timer was created.
 *
 * @param xTimer The handle of the timer being queried.
 *
 * @return The name assigned to the timer specified by the xTimer parameter.
 */
const char * pcTimerGetName( TimerHandle_t xTimer ) PRIVILEGED_FUNCTION; /*lint !e971 Unqualified char types are allowed for strings and single characters only. */

/**
 * void vTimerSetReloadMode( TimerHandle_t xTimer, const UBaseType_t uxAutoReload );
 *
 * Updates a timer to be either an auto-reload timer, in which case the timer
 * automatically resets itself each time it expires, or a one-shot timer, in
 * which case the timer will only expire once unless it is manually restarted.
 *
 * @param xTimer The handle of the timer being updated.
 *
 * @param uxAutoReload If uxAutoReload is set to pdTRUE then the timer will
 * expire repeatedly with a frequency set by the timer's period (see the
 * xTimerPeriodInTicks parameter of the xTimerCreate() API function).  If
 * uxAutoReload is set to pdFALSE then the timer will be a one-shot timer and
 * enter the dormant state after it expires.
 */
void vTimerSetReloadMode( TimerHandle_t xTimer,
                          const UBaseType_t uxAutoReload ) PRIVILEGED_FUNCTION;

/**
 * UBaseType_t uxTimerGetReloadMode( TimerHandle_t xTimer );
 *
 * Queries a timer to determine if it is an auto-reload timer, in which case the timer
 * automatically resets itself each time it expires, or a one-shot timer, in
 * which case the timer will only expire once unless it is manually restarted.
 *
 * @param xTimer The handle of the timer being queried.
 *
 * @return If the timer is an auto-reload timer then pdTRUE is returned, otherwise
 * pdFALSE is returned.
 */
UBaseType_t uxTimerGetReloadMode( TimerHandle_t xTimer ) PRIVILEGED_FUNCTION;

/**
 * TickType_t xTimerGetPeriod( TimerHandle_t xTimer );
 *
 * Returns the period of a timer.
 *
 * @param xTimer The handle of the timer being queried.
 *
 * @return The period of the timer in ticks.
 */
TickType_t xTimerGetPeriod( TimerHandle_t xTimer ) PRIVILEGED_FUNCTION;

/**
 * TickType_t xTimerGetExpiryTime( TimerHandle_t xTimer );
 *
 * Returns the time in ticks at which the timer will expire.  If this is less
 * than the current tick count then the expiry time has overflowed from the
 * current time.
 *
 * @param xTimer The handle of the timer being queried.
 *
 * @return If the timer is running then the time in ticks at which the timer
 * will next expire is returned.  If the timer is not running then the return
 * value is undefined.
 */
TickType_t xTimerGetExpiryTime( TimerHandle_t xTimer ) PRIVILEGED_FUNCTION;

/*
 * Functions beyond this part are not part of the public API and are intended
 * for use by the kernel only.
 */
BaseType_t xTimerCreateTimerTask( void ) PRIVILEGED_FUNCTION;
BaseType_t xTimerGenericCommand( TimerHandle_t xTimer,
                                 const BaseType_t xCommandID,
                                 const TickType_t xOptionalValue,
                                 BaseType_t * const pxHigherPriorityTaskWoken,
                                 const TickType_t xTicksToWait ) PRIVILEGED_FUNCTION;

#if ( configUSE_TRACE_FACILITY == 1 )
    void vTimerSetTimerNumber( TimerHandle_t xTimer,
                               UBaseType_t uxTimerNumber ) PRIVILEGED_FUNCTION;
    UBaseType_t uxTimerGetTimerNumber( TimerHandle_t xTimer ) PRIVILEGED_FUNCTION;
#endif

#if ( configSUPPORT_STATIC_ALLOCATION == 1 )

/**
 * task.h
<<<<<<< HEAD
 * <pre>void vApplicationGetTimerTaskMemory( StaticTask_t ** ppxTimerTaskTCBBuffer, StackType_t ** ppxTimerTaskStackBuffer, uint32_t *pulTimerTaskStackSize ) </pre>
=======
 * @code{c}
 * void vApplicationGetTimerTaskMemory( StaticTask_t ** ppxTimerTaskTCBBuffer, StackType_t ** ppxTimerTaskStackBuffer, uint32_t *pulTimerTaskStackSize )
 * @endcode
>>>>>>> 14170753
 *
 * This function is used to provide a statically allocated block of memory to FreeRTOS to hold the Timer Task TCB.  This function is required when
 * configSUPPORT_STATIC_ALLOCATION is set.  For more information see this URI: https://www.FreeRTOS.org/a00110.html#configSUPPORT_STATIC_ALLOCATION
 *
 * @param ppxTimerTaskTCBBuffer   A handle to a statically allocated TCB buffer
 * @param ppxTimerTaskStackBuffer A handle to a statically allocated Stack buffer for thie idle task
 * @param pulTimerTaskStackSize   A pointer to the number of elements that will fit in the allocated stack buffer
 */
    void vApplicationGetTimerTaskMemory( StaticTask_t ** ppxTimerTaskTCBBuffer,
                                         StackType_t ** ppxTimerTaskStackBuffer,
                                         uint32_t * pulTimerTaskStackSize );

#endif

/* *INDENT-OFF* */
#ifdef __cplusplus
    }
#endif
/* *INDENT-ON* */
#endif /* TIMERS_H */<|MERGE_RESOLUTION|>--- conflicted
+++ resolved
@@ -1,9 +1,5 @@
 /*
-<<<<<<< HEAD
- * FreeRTOS Kernel V10.4.5
-=======
  * FreeRTOS Kernel V10.4.6
->>>>>>> 14170753
  * Copyright (C) 2021 Amazon.com, Inc. or its affiliates.  All Rights Reserved.
  *
  * SPDX-License-Identifier: MIT
@@ -1334,13 +1330,9 @@
 
 /**
  * task.h
-<<<<<<< HEAD
- * <pre>void vApplicationGetTimerTaskMemory( StaticTask_t ** ppxTimerTaskTCBBuffer, StackType_t ** ppxTimerTaskStackBuffer, uint32_t *pulTimerTaskStackSize ) </pre>
-=======
  * @code{c}
  * void vApplicationGetTimerTaskMemory( StaticTask_t ** ppxTimerTaskTCBBuffer, StackType_t ** ppxTimerTaskStackBuffer, uint32_t *pulTimerTaskStackSize )
  * @endcode
->>>>>>> 14170753
  *
  * This function is used to provide a statically allocated block of memory to FreeRTOS to hold the Timer Task TCB.  This function is required when
  * configSUPPORT_STATIC_ALLOCATION is set.  For more information see this URI: https://www.FreeRTOS.org/a00110.html#configSUPPORT_STATIC_ALLOCATION
