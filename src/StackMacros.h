<<<<<<< HEAD
/*
 * FreeRTOS Kernel V10.5.1
 * Copyright (C) 2021 Amazon.com, Inc. or its affiliates.  All Rights Reserved.
 *
 * SPDX-License-Identifier: MIT
 *
 * Permission is hereby granted, free of charge, to any person obtaining a copy of
 * this software and associated documentation files (the "Software"), to deal in
 * the Software without restriction, including without limitation the rights to
 * use, copy, modify, merge, publish, distribute, sublicense, and/or sell copies of
 * the Software, and to permit persons to whom the Software is furnished to do so,
 * subject to the following conditions:
 *
 * The above copyright notice and this permission notice shall be included in all
 * copies or substantial portions of the Software.
 *
 * THE SOFTWARE IS PROVIDED "AS IS", WITHOUT WARRANTY OF ANY KIND, EXPRESS OR
 * IMPLIED, INCLUDING BUT NOT LIMITED TO THE WARRANTIES OF MERCHANTABILITY, FITNESS
 * FOR A PARTICULAR PURPOSE AND NONINFRINGEMENT. IN NO EVENT SHALL THE AUTHORS OR
 * COPYRIGHT HOLDERS BE LIABLE FOR ANY CLAIM, DAMAGES OR OTHER LIABILITY, WHETHER
 * IN AN ACTION OF CONTRACT, TORT OR OTHERWISE, ARISING FROM, OUT OF OR IN
 * CONNECTION WITH THE SOFTWARE OR THE USE OR OTHER DEALINGS IN THE SOFTWARE.
 *
 * https://www.FreeRTOS.org
 * https://github.com/FreeRTOS
 *
 */


#ifndef _MSC_VER /* Visual Studio doesn't support #warning. */
    #warning The name of this file has changed to stack_macros.h.  Please update your code accordingly.  This source file (which has the original name) will be removed in a future release.
#endif

#include "stack_macros.h"
=======
/*
 * FreeRTOS Kernel V11.0.1
 * Copyright (C) 2021 Amazon.com, Inc. or its affiliates.  All Rights Reserved.
 *
 * SPDX-License-Identifier: MIT
 *
 * Permission is hereby granted, free of charge, to any person obtaining a copy of
 * this software and associated documentation files (the "Software"), to deal in
 * the Software without restriction, including without limitation the rights to
 * use, copy, modify, merge, publish, distribute, sublicense, and/or sell copies of
 * the Software, and to permit persons to whom the Software is furnished to do so,
 * subject to the following conditions:
 *
 * The above copyright notice and this permission notice shall be included in all
 * copies or substantial portions of the Software.
 *
 * THE SOFTWARE IS PROVIDED "AS IS", WITHOUT WARRANTY OF ANY KIND, EXPRESS OR
 * IMPLIED, INCLUDING BUT NOT LIMITED TO THE WARRANTIES OF MERCHANTABILITY, FITNESS
 * FOR A PARTICULAR PURPOSE AND NONINFRINGEMENT. IN NO EVENT SHALL THE AUTHORS OR
 * COPYRIGHT HOLDERS BE LIABLE FOR ANY CLAIM, DAMAGES OR OTHER LIABILITY, WHETHER
 * IN AN ACTION OF CONTRACT, TORT OR OTHERWISE, ARISING FROM, OUT OF OR IN
 * CONNECTION WITH THE SOFTWARE OR THE USE OR OTHER DEALINGS IN THE SOFTWARE.
 *
 * https://www.FreeRTOS.org
 * https://github.com/FreeRTOS
 *
 */


#ifndef _MSC_VER /* Visual Studio doesn't support #warning. */
    #warning The name of this file has changed to stack_macros.h.  Please update your code accordingly.  This source file (which has the original name) will be removed in a future release.
#endif

#include "stack_macros.h"
>>>>>>> 41c54abf
<|MERGE_RESOLUTION|>--- conflicted
+++ resolved
@@ -1,39 +1,3 @@
-<<<<<<< HEAD
-/*
- * FreeRTOS Kernel V10.5.1
- * Copyright (C) 2021 Amazon.com, Inc. or its affiliates.  All Rights Reserved.
- *
- * SPDX-License-Identifier: MIT
- *
- * Permission is hereby granted, free of charge, to any person obtaining a copy of
- * this software and associated documentation files (the "Software"), to deal in
- * the Software without restriction, including without limitation the rights to
- * use, copy, modify, merge, publish, distribute, sublicense, and/or sell copies of
- * the Software, and to permit persons to whom the Software is furnished to do so,
- * subject to the following conditions:
- *
- * The above copyright notice and this permission notice shall be included in all
- * copies or substantial portions of the Software.
- *
- * THE SOFTWARE IS PROVIDED "AS IS", WITHOUT WARRANTY OF ANY KIND, EXPRESS OR
- * IMPLIED, INCLUDING BUT NOT LIMITED TO THE WARRANTIES OF MERCHANTABILITY, FITNESS
- * FOR A PARTICULAR PURPOSE AND NONINFRINGEMENT. IN NO EVENT SHALL THE AUTHORS OR
- * COPYRIGHT HOLDERS BE LIABLE FOR ANY CLAIM, DAMAGES OR OTHER LIABILITY, WHETHER
- * IN AN ACTION OF CONTRACT, TORT OR OTHERWISE, ARISING FROM, OUT OF OR IN
- * CONNECTION WITH THE SOFTWARE OR THE USE OR OTHER DEALINGS IN THE SOFTWARE.
- *
- * https://www.FreeRTOS.org
- * https://github.com/FreeRTOS
- *
- */
-
-
-#ifndef _MSC_VER /* Visual Studio doesn't support #warning. */
-    #warning The name of this file has changed to stack_macros.h.  Please update your code accordingly.  This source file (which has the original name) will be removed in a future release.
-#endif
-
-#include "stack_macros.h"
-=======
 /*
  * FreeRTOS Kernel V11.0.1
  * Copyright (C) 2021 Amazon.com, Inc. or its affiliates.  All Rights Reserved.
@@ -67,5 +31,4 @@
     #warning The name of this file has changed to stack_macros.h.  Please update your code accordingly.  This source file (which has the original name) will be removed in a future release.
 #endif
 
-#include "stack_macros.h"
->>>>>>> 41c54abf
+#include "stack_macros.h"