--- conflicted
+++ resolved
@@ -1,781 +1,777 @@
-/*
-<<<<<<< HEAD
- * FreeRTOS Kernel V10.4.5
-=======
- * FreeRTOS Kernel V10.4.6
->>>>>>> 14170753
- * Copyright (C) 2021 Amazon.com, Inc. or its affiliates.  All Rights Reserved.
- *
- * SPDX-License-Identifier: MIT
- *
- * Permission is hereby granted, free of charge, to any person obtaining a copy of
- * this software and associated documentation files (the "Software"), to deal in
- * the Software without restriction, including without limitation the rights to
- * use, copy, modify, merge, publish, distribute, sublicense, and/or sell copies of
- * the Software, and to permit persons to whom the Software is furnished to do so,
- * subject to the following conditions:
- *
- * The above copyright notice and this permission notice shall be included in all
- * copies or substantial portions of the Software.
- *
- * THE SOFTWARE IS PROVIDED "AS IS", WITHOUT WARRANTY OF ANY KIND, EXPRESS OR
- * IMPLIED, INCLUDING BUT NOT LIMITED TO THE WARRANTIES OF MERCHANTABILITY, FITNESS
- * FOR A PARTICULAR PURPOSE AND NONINFRINGEMENT. IN NO EVENT SHALL THE AUTHORS OR
- * COPYRIGHT HOLDERS BE LIABLE FOR ANY CLAIM, DAMAGES OR OTHER LIABILITY, WHETHER
- * IN AN ACTION OF CONTRACT, TORT OR OTHERWISE, ARISING FROM, OUT OF OR IN
- * CONNECTION WITH THE SOFTWARE OR THE USE OR OTHER DEALINGS IN THE SOFTWARE.
- *
- * https://www.FreeRTOS.org
- * https://github.com/FreeRTOS
- *
- */
-
-/* Standard includes. */
-#include <stdlib.h>
-
-/* Defining MPU_WRAPPERS_INCLUDED_FROM_API_FILE prevents task.h from redefining
- * all the API functions to use the MPU wrappers.  That should only be done when
- * task.h is included from an application file. */
-#define MPU_WRAPPERS_INCLUDED_FROM_API_FILE
-
-/* FreeRTOS includes. */
-#include "FreeRTOS.h"
-#include "task.h"
-#include "timers.h"
-#include "event_groups.h"
-
-/* Lint e961, e750 and e9021 are suppressed as a MISRA exception justified
- * because the MPU ports require MPU_WRAPPERS_INCLUDED_FROM_API_FILE to be defined
- * for the header files above, but not in this file, in order to generate the
- * correct privileged Vs unprivileged linkage and placement. */
-#undef MPU_WRAPPERS_INCLUDED_FROM_API_FILE /*lint !e961 !e750 !e9021 See comment above. */
-
-/* The following bit fields convey control information in a task's event list
- * item value.  It is important they don't clash with the
- * taskEVENT_LIST_ITEM_VALUE_IN_USE definition. */
-#if configUSE_16_BIT_TICKS == 1
-    #define eventCLEAR_EVENTS_ON_EXIT_BIT    0x0100U
-    #define eventUNBLOCKED_DUE_TO_BIT_SET    0x0200U
-    #define eventWAIT_FOR_ALL_BITS           0x0400U
-    #define eventEVENT_BITS_CONTROL_BYTES    0xff00U
-#else
-    #define eventCLEAR_EVENTS_ON_EXIT_BIT    0x01000000UL
-    #define eventUNBLOCKED_DUE_TO_BIT_SET    0x02000000UL
-    #define eventWAIT_FOR_ALL_BITS           0x04000000UL
-    #define eventEVENT_BITS_CONTROL_BYTES    0xff000000UL
-#endif
-
-typedef struct EventGroupDef_t
-{
-    EventBits_t uxEventBits;
-    List_t xTasksWaitingForBits; /*< List of tasks waiting for a bit to be set. */
-
-    #if ( configUSE_TRACE_FACILITY == 1 )
-        UBaseType_t uxEventGroupNumber;
-    #endif
-
-    #if ( ( configSUPPORT_STATIC_ALLOCATION == 1 ) && ( configSUPPORT_DYNAMIC_ALLOCATION == 1 ) )
-        uint8_t ucStaticallyAllocated; /*< Set to pdTRUE if the event group is statically allocated to ensure no attempt is made to free the memory. */
-    #endif
-} EventGroup_t;
-
-/*-----------------------------------------------------------*/
-
-/*
- * Test the bits set in uxCurrentEventBits to see if the wait condition is met.
- * The wait condition is defined by xWaitForAllBits.  If xWaitForAllBits is
- * pdTRUE then the wait condition is met if all the bits set in uxBitsToWaitFor
- * are also set in uxCurrentEventBits.  If xWaitForAllBits is pdFALSE then the
- * wait condition is met if any of the bits set in uxBitsToWait for are also set
- * in uxCurrentEventBits.
- */
-static BaseType_t prvTestWaitCondition( const EventBits_t uxCurrentEventBits,
-                                        const EventBits_t uxBitsToWaitFor,
-                                        const BaseType_t xWaitForAllBits ) PRIVILEGED_FUNCTION;
-
-/*-----------------------------------------------------------*/
-
-#if ( configSUPPORT_STATIC_ALLOCATION == 1 )
-
-    EventGroupHandle_t xEventGroupCreateStatic( StaticEventGroup_t * pxEventGroupBuffer )
-    {
-        EventGroup_t * pxEventBits;
-
-        /* A StaticEventGroup_t object must be provided. */
-        configASSERT( pxEventGroupBuffer );
-
-        #if ( configASSERT_DEFINED == 1 )
-            {
-                /* Sanity check that the size of the structure used to declare a
-                 * variable of type StaticEventGroup_t equals the size of the real
-                 * event group structure. */
-                volatile size_t xSize = sizeof( StaticEventGroup_t );
-                configASSERT( xSize == sizeof( EventGroup_t ) );
-            } /*lint !e529 xSize is referenced if configASSERT() is defined. */
-        #endif /* configASSERT_DEFINED */
-
-        /* The user has provided a statically allocated event group - use it. */
-        pxEventBits = ( EventGroup_t * ) pxEventGroupBuffer; /*lint !e740 !e9087 EventGroup_t and StaticEventGroup_t are deliberately aliased for data hiding purposes and guaranteed to have the same size and alignment requirement - checked by configASSERT(). */
-
-        if( pxEventBits != NULL )
-        {
-            pxEventBits->uxEventBits = 0;
-            vListInitialise( &( pxEventBits->xTasksWaitingForBits ) );
-
-            #if ( configSUPPORT_DYNAMIC_ALLOCATION == 1 )
-                {
-                    /* Both static and dynamic allocation can be used, so note that
-                     * this event group was created statically in case the event group
-                     * is later deleted. */
-                    pxEventBits->ucStaticallyAllocated = pdTRUE;
-                }
-            #endif /* configSUPPORT_DYNAMIC_ALLOCATION */
-
-            traceEVENT_GROUP_CREATE( pxEventBits );
-        }
-        else
-        {
-            /* xEventGroupCreateStatic should only ever be called with
-             * pxEventGroupBuffer pointing to a pre-allocated (compile time
-             * allocated) StaticEventGroup_t variable. */
-            traceEVENT_GROUP_CREATE_FAILED();
-        }
-
-        return pxEventBits;
-    }
-
-#endif /* configSUPPORT_STATIC_ALLOCATION */
-/*-----------------------------------------------------------*/
-
-#if ( configSUPPORT_DYNAMIC_ALLOCATION == 1 )
-
-    EventGroupHandle_t xEventGroupCreate( void )
-    {
-        EventGroup_t * pxEventBits;
-
-        /* Allocate the event group.  Justification for MISRA deviation as
-         * follows:  pvPortMalloc() always ensures returned memory blocks are
-         * aligned per the requirements of the MCU stack.  In this case
-         * pvPortMalloc() must return a pointer that is guaranteed to meet the
-         * alignment requirements of the EventGroup_t structure - which (if you
-         * follow it through) is the alignment requirements of the TickType_t type
-         * (EventBits_t being of TickType_t itself).  Therefore, whenever the
-         * stack alignment requirements are greater than or equal to the
-         * TickType_t alignment requirements the cast is safe.  In other cases,
-         * where the natural word size of the architecture is less than
-         * sizeof( TickType_t ), the TickType_t variables will be accessed in two
-         * or more reads operations, and the alignment requirements is only that
-         * of each individual read. */
-        pxEventBits = ( EventGroup_t * ) pvPortMalloc( sizeof( EventGroup_t ) ); /*lint !e9087 !e9079 see comment above. */
-
-        if( pxEventBits != NULL )
-        {
-            pxEventBits->uxEventBits = 0;
-            vListInitialise( &( pxEventBits->xTasksWaitingForBits ) );
-
-            #if ( configSUPPORT_STATIC_ALLOCATION == 1 )
-                {
-                    /* Both static and dynamic allocation can be used, so note this
-                     * event group was allocated statically in case the event group is
-                     * later deleted. */
-                    pxEventBits->ucStaticallyAllocated = pdFALSE;
-                }
-            #endif /* configSUPPORT_STATIC_ALLOCATION */
-
-            traceEVENT_GROUP_CREATE( pxEventBits );
-        }
-        else
-        {
-            traceEVENT_GROUP_CREATE_FAILED(); /*lint !e9063 Else branch only exists to allow tracing and does not generate code if trace macros are not defined. */
-        }
-
-        return pxEventBits;
-    }
-
-#endif /* configSUPPORT_DYNAMIC_ALLOCATION */
-/*-----------------------------------------------------------*/
-
-EventBits_t xEventGroupSync( EventGroupHandle_t xEventGroup,
-                             const EventBits_t uxBitsToSet,
-                             const EventBits_t uxBitsToWaitFor,
-                             TickType_t xTicksToWait )
-{
-    EventBits_t uxOriginalBitValue, uxReturn;
-    EventGroup_t * pxEventBits = xEventGroup;
-    BaseType_t xAlreadyYielded;
-    BaseType_t xTimeoutOccurred = pdFALSE;
-
-    configASSERT( ( uxBitsToWaitFor & eventEVENT_BITS_CONTROL_BYTES ) == 0 );
-    configASSERT( uxBitsToWaitFor != 0 );
-    #if ( ( INCLUDE_xTaskGetSchedulerState == 1 ) || ( configUSE_TIMERS == 1 ) )
-        {
-            configASSERT( !( ( xTaskGetSchedulerState() == taskSCHEDULER_SUSPENDED ) && ( xTicksToWait != 0 ) ) );
-        }
-    #endif
-
-    vTaskSuspendAll();
-    {
-        uxOriginalBitValue = pxEventBits->uxEventBits;
-
-        ( void ) xEventGroupSetBits( xEventGroup, uxBitsToSet );
-
-        if( ( ( uxOriginalBitValue | uxBitsToSet ) & uxBitsToWaitFor ) == uxBitsToWaitFor )
-        {
-            /* All the rendezvous bits are now set - no need to block. */
-            uxReturn = ( uxOriginalBitValue | uxBitsToSet );
-
-            /* Rendezvous always clear the bits.  They will have been cleared
-             * already unless this is the only task in the rendezvous. */
-            pxEventBits->uxEventBits &= ~uxBitsToWaitFor;
-
-            xTicksToWait = 0;
-        }
-        else
-        {
-            if( xTicksToWait != ( TickType_t ) 0 )
-            {
-                traceEVENT_GROUP_SYNC_BLOCK( xEventGroup, uxBitsToSet, uxBitsToWaitFor );
-
-                /* Store the bits that the calling task is waiting for in the
-                 * task's event list item so the kernel knows when a match is
-                 * found.  Then enter the blocked state. */
-                vTaskPlaceOnUnorderedEventList( &( pxEventBits->xTasksWaitingForBits ), ( uxBitsToWaitFor | eventCLEAR_EVENTS_ON_EXIT_BIT | eventWAIT_FOR_ALL_BITS ), xTicksToWait );
-
-                /* This assignment is obsolete as uxReturn will get set after
-                 * the task unblocks, but some compilers mistakenly generate a
-                 * warning about uxReturn being returned without being set if the
-                 * assignment is omitted. */
-                uxReturn = 0;
-            }
-            else
-            {
-                /* The rendezvous bits were not set, but no block time was
-                 * specified - just return the current event bit value. */
-                uxReturn = pxEventBits->uxEventBits;
-                xTimeoutOccurred = pdTRUE;
-            }
-        }
-    }
-    xAlreadyYielded = xTaskResumeAll();
-
-    if( xTicksToWait != ( TickType_t ) 0 )
-    {
-        if( xAlreadyYielded == pdFALSE )
-        {
-            portYIELD_WITHIN_API();
-        }
-        else
-        {
-            mtCOVERAGE_TEST_MARKER();
-        }
-
-        /* The task blocked to wait for its required bits to be set - at this
-         * point either the required bits were set or the block time expired.  If
-         * the required bits were set they will have been stored in the task's
-         * event list item, and they should now be retrieved then cleared. */
-        uxReturn = uxTaskResetEventItemValue();
-
-        if( ( uxReturn & eventUNBLOCKED_DUE_TO_BIT_SET ) == ( EventBits_t ) 0 )
-        {
-            /* The task timed out, just return the current event bit value. */
-            taskENTER_CRITICAL();
-            {
-                uxReturn = pxEventBits->uxEventBits;
-
-                /* Although the task got here because it timed out before the
-                 * bits it was waiting for were set, it is possible that since it
-                 * unblocked another task has set the bits.  If this is the case
-                 * then it needs to clear the bits before exiting. */
-                if( ( uxReturn & uxBitsToWaitFor ) == uxBitsToWaitFor )
-                {
-                    pxEventBits->uxEventBits &= ~uxBitsToWaitFor;
-                }
-                else
-                {
-                    mtCOVERAGE_TEST_MARKER();
-                }
-            }
-            taskEXIT_CRITICAL();
-
-            xTimeoutOccurred = pdTRUE;
-        }
-        else
-        {
-            /* The task unblocked because the bits were set. */
-        }
-
-        /* Control bits might be set as the task had blocked should not be
-         * returned. */
-        uxReturn &= ~eventEVENT_BITS_CONTROL_BYTES;
-    }
-
-    traceEVENT_GROUP_SYNC_END( xEventGroup, uxBitsToSet, uxBitsToWaitFor, xTimeoutOccurred );
-
-    /* Prevent compiler warnings when trace macros are not used. */
-    ( void ) xTimeoutOccurred;
-
-    return uxReturn;
-}
-/*-----------------------------------------------------------*/
-
-EventBits_t xEventGroupWaitBits( EventGroupHandle_t xEventGroup,
-                                 const EventBits_t uxBitsToWaitFor,
-                                 const BaseType_t xClearOnExit,
-                                 const BaseType_t xWaitForAllBits,
-                                 TickType_t xTicksToWait )
-{
-    EventGroup_t * pxEventBits = xEventGroup;
-    EventBits_t uxReturn, uxControlBits = 0;
-    BaseType_t xWaitConditionMet, xAlreadyYielded;
-    BaseType_t xTimeoutOccurred = pdFALSE;
-
-    /* Check the user is not attempting to wait on the bits used by the kernel
-     * itself, and that at least one bit is being requested. */
-    configASSERT( xEventGroup );
-    configASSERT( ( uxBitsToWaitFor & eventEVENT_BITS_CONTROL_BYTES ) == 0 );
-    configASSERT( uxBitsToWaitFor != 0 );
-    #if ( ( INCLUDE_xTaskGetSchedulerState == 1 ) || ( configUSE_TIMERS == 1 ) )
-        {
-            configASSERT( !( ( xTaskGetSchedulerState() == taskSCHEDULER_SUSPENDED ) && ( xTicksToWait != 0 ) ) );
-        }
-    #endif
-
-    vTaskSuspendAll();
-    {
-        const EventBits_t uxCurrentEventBits = pxEventBits->uxEventBits;
-
-        /* Check to see if the wait condition is already met or not. */
-        xWaitConditionMet = prvTestWaitCondition( uxCurrentEventBits, uxBitsToWaitFor, xWaitForAllBits );
-
-        if( xWaitConditionMet != pdFALSE )
-        {
-            /* The wait condition has already been met so there is no need to
-             * block. */
-            uxReturn = uxCurrentEventBits;
-            xTicksToWait = ( TickType_t ) 0;
-
-            /* Clear the wait bits if requested to do so. */
-            if( xClearOnExit != pdFALSE )
-            {
-                pxEventBits->uxEventBits &= ~uxBitsToWaitFor;
-            }
-            else
-            {
-                mtCOVERAGE_TEST_MARKER();
-            }
-        }
-        else if( xTicksToWait == ( TickType_t ) 0 )
-        {
-            /* The wait condition has not been met, but no block time was
-             * specified, so just return the current value. */
-            uxReturn = uxCurrentEventBits;
-            xTimeoutOccurred = pdTRUE;
-        }
-        else
-        {
-            /* The task is going to block to wait for its required bits to be
-             * set.  uxControlBits are used to remember the specified behaviour of
-             * this call to xEventGroupWaitBits() - for use when the event bits
-             * unblock the task. */
-            if( xClearOnExit != pdFALSE )
-            {
-                uxControlBits |= eventCLEAR_EVENTS_ON_EXIT_BIT;
-            }
-            else
-            {
-                mtCOVERAGE_TEST_MARKER();
-            }
-
-            if( xWaitForAllBits != pdFALSE )
-            {
-                uxControlBits |= eventWAIT_FOR_ALL_BITS;
-            }
-            else
-            {
-                mtCOVERAGE_TEST_MARKER();
-            }
-
-            /* Store the bits that the calling task is waiting for in the
-             * task's event list item so the kernel knows when a match is
-             * found.  Then enter the blocked state. */
-            vTaskPlaceOnUnorderedEventList( &( pxEventBits->xTasksWaitingForBits ), ( uxBitsToWaitFor | uxControlBits ), xTicksToWait );
-
-            /* This is obsolete as it will get set after the task unblocks, but
-             * some compilers mistakenly generate a warning about the variable
-             * being returned without being set if it is not done. */
-            uxReturn = 0;
-
-            traceEVENT_GROUP_WAIT_BITS_BLOCK( xEventGroup, uxBitsToWaitFor );
-        }
-    }
-    xAlreadyYielded = xTaskResumeAll();
-
-    if( xTicksToWait != ( TickType_t ) 0 )
-    {
-        if( xAlreadyYielded == pdFALSE )
-        {
-            portYIELD_WITHIN_API();
-        }
-        else
-        {
-            mtCOVERAGE_TEST_MARKER();
-        }
-
-        /* The task blocked to wait for its required bits to be set - at this
-         * point either the required bits were set or the block time expired.  If
-         * the required bits were set they will have been stored in the task's
-         * event list item, and they should now be retrieved then cleared. */
-        uxReturn = uxTaskResetEventItemValue();
-
-        if( ( uxReturn & eventUNBLOCKED_DUE_TO_BIT_SET ) == ( EventBits_t ) 0 )
-        {
-            taskENTER_CRITICAL();
-            {
-                /* The task timed out, just return the current event bit value. */
-                uxReturn = pxEventBits->uxEventBits;
-
-                /* It is possible that the event bits were updated between this
-                 * task leaving the Blocked state and running again. */
-                if( prvTestWaitCondition( uxReturn, uxBitsToWaitFor, xWaitForAllBits ) != pdFALSE )
-                {
-                    if( xClearOnExit != pdFALSE )
-                    {
-                        pxEventBits->uxEventBits &= ~uxBitsToWaitFor;
-                    }
-                    else
-                    {
-                        mtCOVERAGE_TEST_MARKER();
-                    }
-                }
-                else
-                {
-                    mtCOVERAGE_TEST_MARKER();
-                }
-
-                xTimeoutOccurred = pdTRUE;
-            }
-            taskEXIT_CRITICAL();
-        }
-        else
-        {
-            /* The task unblocked because the bits were set. */
-        }
-
-        /* The task blocked so control bits may have been set. */
-        uxReturn &= ~eventEVENT_BITS_CONTROL_BYTES;
-    }
-
-    traceEVENT_GROUP_WAIT_BITS_END( xEventGroup, uxBitsToWaitFor, xTimeoutOccurred );
-
-    /* Prevent compiler warnings when trace macros are not used. */
-    ( void ) xTimeoutOccurred;
-
-    return uxReturn;
-}
-/*-----------------------------------------------------------*/
-
-EventBits_t xEventGroupClearBits( EventGroupHandle_t xEventGroup,
-                                  const EventBits_t uxBitsToClear )
-{
-    EventGroup_t * pxEventBits = xEventGroup;
-    EventBits_t uxReturn;
-
-    /* Check the user is not attempting to clear the bits used by the kernel
-     * itself. */
-    configASSERT( xEventGroup );
-    configASSERT( ( uxBitsToClear & eventEVENT_BITS_CONTROL_BYTES ) == 0 );
-
-    taskENTER_CRITICAL();
-    {
-        traceEVENT_GROUP_CLEAR_BITS( xEventGroup, uxBitsToClear );
-
-        /* The value returned is the event group value prior to the bits being
-         * cleared. */
-        uxReturn = pxEventBits->uxEventBits;
-
-        /* Clear the bits. */
-        pxEventBits->uxEventBits &= ~uxBitsToClear;
-    }
-    taskEXIT_CRITICAL();
-
-    return uxReturn;
-}
-/*-----------------------------------------------------------*/
-
-#if ( ( configUSE_TRACE_FACILITY == 1 ) && ( INCLUDE_xTimerPendFunctionCall == 1 ) && ( configUSE_TIMERS == 1 ) )
-
-    BaseType_t xEventGroupClearBitsFromISR( EventGroupHandle_t xEventGroup,
-                                            const EventBits_t uxBitsToClear )
-    {
-        BaseType_t xReturn;
-
-        traceEVENT_GROUP_CLEAR_BITS_FROM_ISR( xEventGroup, uxBitsToClear );
-        xReturn = xTimerPendFunctionCallFromISR( vEventGroupClearBitsCallback, ( void * ) xEventGroup, ( uint32_t ) uxBitsToClear, NULL ); /*lint !e9087 Can't avoid cast to void* as a generic callback function not specific to this use case. Callback casts back to original type so safe. */
-
-        return xReturn;
-    }
-
-#endif /* if ( ( configUSE_TRACE_FACILITY == 1 ) && ( INCLUDE_xTimerPendFunctionCall == 1 ) && ( configUSE_TIMERS == 1 ) ) */
-/*-----------------------------------------------------------*/
-
-EventBits_t xEventGroupGetBitsFromISR( EventGroupHandle_t xEventGroup )
-{
-    UBaseType_t uxSavedInterruptStatus;
-    EventGroup_t const * const pxEventBits = xEventGroup;
-    EventBits_t uxReturn;
-
-    uxSavedInterruptStatus = portSET_INTERRUPT_MASK_FROM_ISR();
-    {
-        uxReturn = pxEventBits->uxEventBits;
-    }
-    portCLEAR_INTERRUPT_MASK_FROM_ISR( uxSavedInterruptStatus );
-
-    return uxReturn;
-} /*lint !e818 EventGroupHandle_t is a typedef used in other functions to so can't be pointer to const. */
-/*-----------------------------------------------------------*/
-
-EventBits_t xEventGroupSetBits( EventGroupHandle_t xEventGroup,
-                                const EventBits_t uxBitsToSet )
-{
-    ListItem_t * pxListItem, * pxNext;
-    ListItem_t const * pxListEnd;
-    List_t const * pxList;
-    EventBits_t uxBitsToClear = 0, uxBitsWaitedFor, uxControlBits;
-    EventGroup_t * pxEventBits = xEventGroup;
-    BaseType_t xMatchFound = pdFALSE;
-
-    /* Check the user is not attempting to set the bits used by the kernel
-     * itself. */
-    configASSERT( xEventGroup );
-    configASSERT( ( uxBitsToSet & eventEVENT_BITS_CONTROL_BYTES ) == 0 );
-
-    pxList = &( pxEventBits->xTasksWaitingForBits );
-    pxListEnd = listGET_END_MARKER( pxList ); /*lint !e826 !e740 !e9087 The mini list structure is used as the list end to save RAM.  This is checked and valid. */
-    vTaskSuspendAll();
-    {
-        traceEVENT_GROUP_SET_BITS( xEventGroup, uxBitsToSet );
-
-        pxListItem = listGET_HEAD_ENTRY( pxList );
-
-        /* Set the bits. */
-        pxEventBits->uxEventBits |= uxBitsToSet;
-
-        /* See if the new bit value should unblock any tasks. */
-        while( pxListItem != pxListEnd )
-        {
-            pxNext = listGET_NEXT( pxListItem );
-            uxBitsWaitedFor = listGET_LIST_ITEM_VALUE( pxListItem );
-            xMatchFound = pdFALSE;
-
-            /* Split the bits waited for from the control bits. */
-            uxControlBits = uxBitsWaitedFor & eventEVENT_BITS_CONTROL_BYTES;
-            uxBitsWaitedFor &= ~eventEVENT_BITS_CONTROL_BYTES;
-
-            if( ( uxControlBits & eventWAIT_FOR_ALL_BITS ) == ( EventBits_t ) 0 )
-            {
-                /* Just looking for single bit being set. */
-                if( ( uxBitsWaitedFor & pxEventBits->uxEventBits ) != ( EventBits_t ) 0 )
-                {
-                    xMatchFound = pdTRUE;
-                }
-                else
-                {
-                    mtCOVERAGE_TEST_MARKER();
-                }
-            }
-            else if( ( uxBitsWaitedFor & pxEventBits->uxEventBits ) == uxBitsWaitedFor )
-            {
-                /* All bits are set. */
-                xMatchFound = pdTRUE;
-            }
-            else
-            {
-                /* Need all bits to be set, but not all the bits were set. */
-            }
-
-            if( xMatchFound != pdFALSE )
-            {
-                /* The bits match.  Should the bits be cleared on exit? */
-                if( ( uxControlBits & eventCLEAR_EVENTS_ON_EXIT_BIT ) != ( EventBits_t ) 0 )
-                {
-                    uxBitsToClear |= uxBitsWaitedFor;
-                }
-                else
-                {
-                    mtCOVERAGE_TEST_MARKER();
-                }
-
-                /* Store the actual event flag value in the task's event list
-                 * item before removing the task from the event list.  The
-                 * eventUNBLOCKED_DUE_TO_BIT_SET bit is set so the task knows
-                 * that is was unblocked due to its required bits matching, rather
-                 * than because it timed out. */
-                vTaskRemoveFromUnorderedEventList( pxListItem, pxEventBits->uxEventBits | eventUNBLOCKED_DUE_TO_BIT_SET );
-            }
-
-            /* Move onto the next list item.  Note pxListItem->pxNext is not
-             * used here as the list item may have been removed from the event list
-             * and inserted into the ready/pending reading list. */
-            pxListItem = pxNext;
-        }
-
-        /* Clear any bits that matched when the eventCLEAR_EVENTS_ON_EXIT_BIT
-         * bit was set in the control word. */
-        pxEventBits->uxEventBits &= ~uxBitsToClear;
-    }
-    ( void ) xTaskResumeAll();
-
-    return pxEventBits->uxEventBits;
-}
-/*-----------------------------------------------------------*/
-
-void vEventGroupDelete( EventGroupHandle_t xEventGroup )
-{
-    EventGroup_t * pxEventBits = xEventGroup;
-    const List_t * pxTasksWaitingForBits;
-
-    configASSERT( pxEventBits );
-
-    pxTasksWaitingForBits = &( pxEventBits->xTasksWaitingForBits );
-
-    vTaskSuspendAll();
-    {
-        traceEVENT_GROUP_DELETE( xEventGroup );
-
-        while( listCURRENT_LIST_LENGTH( pxTasksWaitingForBits ) > ( UBaseType_t ) 0 )
-        {
-            /* Unblock the task, returning 0 as the event list is being deleted
-             * and cannot therefore have any bits set. */
-            configASSERT( pxTasksWaitingForBits->xListEnd.pxNext != ( const ListItem_t * ) &( pxTasksWaitingForBits->xListEnd ) );
-            vTaskRemoveFromUnorderedEventList( pxTasksWaitingForBits->xListEnd.pxNext, eventUNBLOCKED_DUE_TO_BIT_SET );
-        }
-
-        #if ( ( configSUPPORT_DYNAMIC_ALLOCATION == 1 ) && ( configSUPPORT_STATIC_ALLOCATION == 0 ) )
-            {
-                /* The event group can only have been allocated dynamically - free
-                 * it again. */
-                vPortFree( pxEventBits );
-            }
-        #elif ( ( configSUPPORT_DYNAMIC_ALLOCATION == 1 ) && ( configSUPPORT_STATIC_ALLOCATION == 1 ) )
-            {
-                /* The event group could have been allocated statically or
-                 * dynamically, so check before attempting to free the memory. */
-                if( pxEventBits->ucStaticallyAllocated == ( uint8_t ) pdFALSE )
-                {
-                    vPortFree( pxEventBits );
-                }
-                else
-                {
-                    mtCOVERAGE_TEST_MARKER();
-                }
-            }
-        #endif /* configSUPPORT_DYNAMIC_ALLOCATION */
-    }
-    ( void ) xTaskResumeAll();
-}
-/*-----------------------------------------------------------*/
-
-/* For internal use only - execute a 'set bits' command that was pended from
- * an interrupt. */
-void vEventGroupSetBitsCallback( void * pvEventGroup,
-                                 const uint32_t ulBitsToSet )
-{
-    ( void ) xEventGroupSetBits( pvEventGroup, ( EventBits_t ) ulBitsToSet ); /*lint !e9079 Can't avoid cast to void* as a generic timer callback prototype. Callback casts back to original type so safe. */
-}
-/*-----------------------------------------------------------*/
-
-/* For internal use only - execute a 'clear bits' command that was pended from
- * an interrupt. */
-void vEventGroupClearBitsCallback( void * pvEventGroup,
-                                   const uint32_t ulBitsToClear )
-{
-    ( void ) xEventGroupClearBits( pvEventGroup, ( EventBits_t ) ulBitsToClear ); /*lint !e9079 Can't avoid cast to void* as a generic timer callback prototype. Callback casts back to original type so safe. */
-}
-/*-----------------------------------------------------------*/
-
-static BaseType_t prvTestWaitCondition( const EventBits_t uxCurrentEventBits,
-                                        const EventBits_t uxBitsToWaitFor,
-                                        const BaseType_t xWaitForAllBits )
-{
-    BaseType_t xWaitConditionMet = pdFALSE;
-
-    if( xWaitForAllBits == pdFALSE )
-    {
-        /* Task only has to wait for one bit within uxBitsToWaitFor to be
-         * set.  Is one already set? */
-        if( ( uxCurrentEventBits & uxBitsToWaitFor ) != ( EventBits_t ) 0 )
-        {
-            xWaitConditionMet = pdTRUE;
-        }
-        else
-        {
-            mtCOVERAGE_TEST_MARKER();
-        }
-    }
-    else
-    {
-        /* Task has to wait for all the bits in uxBitsToWaitFor to be set.
-         * Are they set already? */
-        if( ( uxCurrentEventBits & uxBitsToWaitFor ) == uxBitsToWaitFor )
-        {
-            xWaitConditionMet = pdTRUE;
-        }
-        else
-        {
-            mtCOVERAGE_TEST_MARKER();
-        }
-    }
-
-    return xWaitConditionMet;
-}
-/*-----------------------------------------------------------*/
-
-#if ( ( configUSE_TRACE_FACILITY == 1 ) && ( INCLUDE_xTimerPendFunctionCall == 1 ) && ( configUSE_TIMERS == 1 ) )
-
-    BaseType_t xEventGroupSetBitsFromISR( EventGroupHandle_t xEventGroup,
-                                          const EventBits_t uxBitsToSet,
-                                          BaseType_t * pxHigherPriorityTaskWoken )
-    {
-        BaseType_t xReturn;
-
-        traceEVENT_GROUP_SET_BITS_FROM_ISR( xEventGroup, uxBitsToSet );
-        xReturn = xTimerPendFunctionCallFromISR( vEventGroupSetBitsCallback, ( void * ) xEventGroup, ( uint32_t ) uxBitsToSet, pxHigherPriorityTaskWoken ); /*lint !e9087 Can't avoid cast to void* as a generic callback function not specific to this use case. Callback casts back to original type so safe. */
-
-        return xReturn;
-    }
-
-#endif /* if ( ( configUSE_TRACE_FACILITY == 1 ) && ( INCLUDE_xTimerPendFunctionCall == 1 ) && ( configUSE_TIMERS == 1 ) ) */
-/*-----------------------------------------------------------*/
-
-#if ( configUSE_TRACE_FACILITY == 1 )
-
-    UBaseType_t uxEventGroupGetNumber( void * xEventGroup )
-    {
-        UBaseType_t xReturn;
-        EventGroup_t const * pxEventBits = ( EventGroup_t * ) xEventGroup; /*lint !e9087 !e9079 EventGroupHandle_t is a pointer to an EventGroup_t, but EventGroupHandle_t is kept opaque outside of this file for data hiding purposes. */
-
-        if( xEventGroup == NULL )
-        {
-            xReturn = 0;
-        }
-        else
-        {
-            xReturn = pxEventBits->uxEventGroupNumber;
-        }
-
-        return xReturn;
-    }
-
-#endif /* configUSE_TRACE_FACILITY */
-/*-----------------------------------------------------------*/
-
-#if ( configUSE_TRACE_FACILITY == 1 )
-
-    void vEventGroupSetNumber( void * xEventGroup,
-                               UBaseType_t uxEventGroupNumber )
-    {
-        ( ( EventGroup_t * ) xEventGroup )->uxEventGroupNumber = uxEventGroupNumber; /*lint !e9087 !e9079 EventGroupHandle_t is a pointer to an EventGroup_t, but EventGroupHandle_t is kept opaque outside of this file for data hiding purposes. */
-    }
-
-#endif /* configUSE_TRACE_FACILITY */
-/*-----------------------------------------------------------*/
+/*
+ * FreeRTOS Kernel V10.4.6
+ * Copyright (C) 2021 Amazon.com, Inc. or its affiliates.  All Rights Reserved.
+ *
+ * SPDX-License-Identifier: MIT
+ *
+ * Permission is hereby granted, free of charge, to any person obtaining a copy of
+ * this software and associated documentation files (the "Software"), to deal in
+ * the Software without restriction, including without limitation the rights to
+ * use, copy, modify, merge, publish, distribute, sublicense, and/or sell copies of
+ * the Software, and to permit persons to whom the Software is furnished to do so,
+ * subject to the following conditions:
+ *
+ * The above copyright notice and this permission notice shall be included in all
+ * copies or substantial portions of the Software.
+ *
+ * THE SOFTWARE IS PROVIDED "AS IS", WITHOUT WARRANTY OF ANY KIND, EXPRESS OR
+ * IMPLIED, INCLUDING BUT NOT LIMITED TO THE WARRANTIES OF MERCHANTABILITY, FITNESS
+ * FOR A PARTICULAR PURPOSE AND NONINFRINGEMENT. IN NO EVENT SHALL THE AUTHORS OR
+ * COPYRIGHT HOLDERS BE LIABLE FOR ANY CLAIM, DAMAGES OR OTHER LIABILITY, WHETHER
+ * IN AN ACTION OF CONTRACT, TORT OR OTHERWISE, ARISING FROM, OUT OF OR IN
+ * CONNECTION WITH THE SOFTWARE OR THE USE OR OTHER DEALINGS IN THE SOFTWARE.
+ *
+ * https://www.FreeRTOS.org
+ * https://github.com/FreeRTOS
+ *
+ */
+
+/* Standard includes. */
+#include <stdlib.h>
+
+/* Defining MPU_WRAPPERS_INCLUDED_FROM_API_FILE prevents task.h from redefining
+ * all the API functions to use the MPU wrappers.  That should only be done when
+ * task.h is included from an application file. */
+#define MPU_WRAPPERS_INCLUDED_FROM_API_FILE
+
+/* FreeRTOS includes. */
+#include "FreeRTOS.h"
+#include "task.h"
+#include "timers.h"
+#include "event_groups.h"
+
+/* Lint e961, e750 and e9021 are suppressed as a MISRA exception justified
+ * because the MPU ports require MPU_WRAPPERS_INCLUDED_FROM_API_FILE to be defined
+ * for the header files above, but not in this file, in order to generate the
+ * correct privileged Vs unprivileged linkage and placement. */
+#undef MPU_WRAPPERS_INCLUDED_FROM_API_FILE /*lint !e961 !e750 !e9021 See comment above. */
+
+/* The following bit fields convey control information in a task's event list
+ * item value.  It is important they don't clash with the
+ * taskEVENT_LIST_ITEM_VALUE_IN_USE definition. */
+#if configUSE_16_BIT_TICKS == 1
+    #define eventCLEAR_EVENTS_ON_EXIT_BIT    0x0100U
+    #define eventUNBLOCKED_DUE_TO_BIT_SET    0x0200U
+    #define eventWAIT_FOR_ALL_BITS           0x0400U
+    #define eventEVENT_BITS_CONTROL_BYTES    0xff00U
+#else
+    #define eventCLEAR_EVENTS_ON_EXIT_BIT    0x01000000UL
+    #define eventUNBLOCKED_DUE_TO_BIT_SET    0x02000000UL
+    #define eventWAIT_FOR_ALL_BITS           0x04000000UL
+    #define eventEVENT_BITS_CONTROL_BYTES    0xff000000UL
+#endif
+
+typedef struct EventGroupDef_t
+{
+    EventBits_t uxEventBits;
+    List_t xTasksWaitingForBits; /*< List of tasks waiting for a bit to be set. */
+
+    #if ( configUSE_TRACE_FACILITY == 1 )
+        UBaseType_t uxEventGroupNumber;
+    #endif
+
+    #if ( ( configSUPPORT_STATIC_ALLOCATION == 1 ) && ( configSUPPORT_DYNAMIC_ALLOCATION == 1 ) )
+        uint8_t ucStaticallyAllocated; /*< Set to pdTRUE if the event group is statically allocated to ensure no attempt is made to free the memory. */
+    #endif
+} EventGroup_t;
+
+/*-----------------------------------------------------------*/
+
+/*
+ * Test the bits set in uxCurrentEventBits to see if the wait condition is met.
+ * The wait condition is defined by xWaitForAllBits.  If xWaitForAllBits is
+ * pdTRUE then the wait condition is met if all the bits set in uxBitsToWaitFor
+ * are also set in uxCurrentEventBits.  If xWaitForAllBits is pdFALSE then the
+ * wait condition is met if any of the bits set in uxBitsToWait for are also set
+ * in uxCurrentEventBits.
+ */
+static BaseType_t prvTestWaitCondition( const EventBits_t uxCurrentEventBits,
+                                        const EventBits_t uxBitsToWaitFor,
+                                        const BaseType_t xWaitForAllBits ) PRIVILEGED_FUNCTION;
+
+/*-----------------------------------------------------------*/
+
+#if ( configSUPPORT_STATIC_ALLOCATION == 1 )
+
+    EventGroupHandle_t xEventGroupCreateStatic( StaticEventGroup_t * pxEventGroupBuffer )
+    {
+        EventGroup_t * pxEventBits;
+
+        /* A StaticEventGroup_t object must be provided. */
+        configASSERT( pxEventGroupBuffer );
+
+        #if ( configASSERT_DEFINED == 1 )
+            {
+                /* Sanity check that the size of the structure used to declare a
+                 * variable of type StaticEventGroup_t equals the size of the real
+                 * event group structure. */
+                volatile size_t xSize = sizeof( StaticEventGroup_t );
+                configASSERT( xSize == sizeof( EventGroup_t ) );
+            } /*lint !e529 xSize is referenced if configASSERT() is defined. */
+        #endif /* configASSERT_DEFINED */
+
+        /* The user has provided a statically allocated event group - use it. */
+        pxEventBits = ( EventGroup_t * ) pxEventGroupBuffer; /*lint !e740 !e9087 EventGroup_t and StaticEventGroup_t are deliberately aliased for data hiding purposes and guaranteed to have the same size and alignment requirement - checked by configASSERT(). */
+
+        if( pxEventBits != NULL )
+        {
+            pxEventBits->uxEventBits = 0;
+            vListInitialise( &( pxEventBits->xTasksWaitingForBits ) );
+
+            #if ( configSUPPORT_DYNAMIC_ALLOCATION == 1 )
+                {
+                    /* Both static and dynamic allocation can be used, so note that
+                     * this event group was created statically in case the event group
+                     * is later deleted. */
+                    pxEventBits->ucStaticallyAllocated = pdTRUE;
+                }
+            #endif /* configSUPPORT_DYNAMIC_ALLOCATION */
+
+            traceEVENT_GROUP_CREATE( pxEventBits );
+        }
+        else
+        {
+            /* xEventGroupCreateStatic should only ever be called with
+             * pxEventGroupBuffer pointing to a pre-allocated (compile time
+             * allocated) StaticEventGroup_t variable. */
+            traceEVENT_GROUP_CREATE_FAILED();
+        }
+
+        return pxEventBits;
+    }
+
+#endif /* configSUPPORT_STATIC_ALLOCATION */
+/*-----------------------------------------------------------*/
+
+#if ( configSUPPORT_DYNAMIC_ALLOCATION == 1 )
+
+    EventGroupHandle_t xEventGroupCreate( void )
+    {
+        EventGroup_t * pxEventBits;
+
+        /* Allocate the event group.  Justification for MISRA deviation as
+         * follows:  pvPortMalloc() always ensures returned memory blocks are
+         * aligned per the requirements of the MCU stack.  In this case
+         * pvPortMalloc() must return a pointer that is guaranteed to meet the
+         * alignment requirements of the EventGroup_t structure - which (if you
+         * follow it through) is the alignment requirements of the TickType_t type
+         * (EventBits_t being of TickType_t itself).  Therefore, whenever the
+         * stack alignment requirements are greater than or equal to the
+         * TickType_t alignment requirements the cast is safe.  In other cases,
+         * where the natural word size of the architecture is less than
+         * sizeof( TickType_t ), the TickType_t variables will be accessed in two
+         * or more reads operations, and the alignment requirements is only that
+         * of each individual read. */
+        pxEventBits = ( EventGroup_t * ) pvPortMalloc( sizeof( EventGroup_t ) ); /*lint !e9087 !e9079 see comment above. */
+
+        if( pxEventBits != NULL )
+        {
+            pxEventBits->uxEventBits = 0;
+            vListInitialise( &( pxEventBits->xTasksWaitingForBits ) );
+
+            #if ( configSUPPORT_STATIC_ALLOCATION == 1 )
+                {
+                    /* Both static and dynamic allocation can be used, so note this
+                     * event group was allocated statically in case the event group is
+                     * later deleted. */
+                    pxEventBits->ucStaticallyAllocated = pdFALSE;
+                }
+            #endif /* configSUPPORT_STATIC_ALLOCATION */
+
+            traceEVENT_GROUP_CREATE( pxEventBits );
+        }
+        else
+        {
+            traceEVENT_GROUP_CREATE_FAILED(); /*lint !e9063 Else branch only exists to allow tracing and does not generate code if trace macros are not defined. */
+        }
+
+        return pxEventBits;
+    }
+
+#endif /* configSUPPORT_DYNAMIC_ALLOCATION */
+/*-----------------------------------------------------------*/
+
+EventBits_t xEventGroupSync( EventGroupHandle_t xEventGroup,
+                             const EventBits_t uxBitsToSet,
+                             const EventBits_t uxBitsToWaitFor,
+                             TickType_t xTicksToWait )
+{
+    EventBits_t uxOriginalBitValue, uxReturn;
+    EventGroup_t * pxEventBits = xEventGroup;
+    BaseType_t xAlreadyYielded;
+    BaseType_t xTimeoutOccurred = pdFALSE;
+
+    configASSERT( ( uxBitsToWaitFor & eventEVENT_BITS_CONTROL_BYTES ) == 0 );
+    configASSERT( uxBitsToWaitFor != 0 );
+    #if ( ( INCLUDE_xTaskGetSchedulerState == 1 ) || ( configUSE_TIMERS == 1 ) )
+        {
+            configASSERT( !( ( xTaskGetSchedulerState() == taskSCHEDULER_SUSPENDED ) && ( xTicksToWait != 0 ) ) );
+        }
+    #endif
+
+    vTaskSuspendAll();
+    {
+        uxOriginalBitValue = pxEventBits->uxEventBits;
+
+        ( void ) xEventGroupSetBits( xEventGroup, uxBitsToSet );
+
+        if( ( ( uxOriginalBitValue | uxBitsToSet ) & uxBitsToWaitFor ) == uxBitsToWaitFor )
+        {
+            /* All the rendezvous bits are now set - no need to block. */
+            uxReturn = ( uxOriginalBitValue | uxBitsToSet );
+
+            /* Rendezvous always clear the bits.  They will have been cleared
+             * already unless this is the only task in the rendezvous. */
+            pxEventBits->uxEventBits &= ~uxBitsToWaitFor;
+
+            xTicksToWait = 0;
+        }
+        else
+        {
+            if( xTicksToWait != ( TickType_t ) 0 )
+            {
+                traceEVENT_GROUP_SYNC_BLOCK( xEventGroup, uxBitsToSet, uxBitsToWaitFor );
+
+                /* Store the bits that the calling task is waiting for in the
+                 * task's event list item so the kernel knows when a match is
+                 * found.  Then enter the blocked state. */
+                vTaskPlaceOnUnorderedEventList( &( pxEventBits->xTasksWaitingForBits ), ( uxBitsToWaitFor | eventCLEAR_EVENTS_ON_EXIT_BIT | eventWAIT_FOR_ALL_BITS ), xTicksToWait );
+
+                /* This assignment is obsolete as uxReturn will get set after
+                 * the task unblocks, but some compilers mistakenly generate a
+                 * warning about uxReturn being returned without being set if the
+                 * assignment is omitted. */
+                uxReturn = 0;
+            }
+            else
+            {
+                /* The rendezvous bits were not set, but no block time was
+                 * specified - just return the current event bit value. */
+                uxReturn = pxEventBits->uxEventBits;
+                xTimeoutOccurred = pdTRUE;
+            }
+        }
+    }
+    xAlreadyYielded = xTaskResumeAll();
+
+    if( xTicksToWait != ( TickType_t ) 0 )
+    {
+        if( xAlreadyYielded == pdFALSE )
+        {
+            portYIELD_WITHIN_API();
+        }
+        else
+        {
+            mtCOVERAGE_TEST_MARKER();
+        }
+
+        /* The task blocked to wait for its required bits to be set - at this
+         * point either the required bits were set or the block time expired.  If
+         * the required bits were set they will have been stored in the task's
+         * event list item, and they should now be retrieved then cleared. */
+        uxReturn = uxTaskResetEventItemValue();
+
+        if( ( uxReturn & eventUNBLOCKED_DUE_TO_BIT_SET ) == ( EventBits_t ) 0 )
+        {
+            /* The task timed out, just return the current event bit value. */
+            taskENTER_CRITICAL();
+            {
+                uxReturn = pxEventBits->uxEventBits;
+
+                /* Although the task got here because it timed out before the
+                 * bits it was waiting for were set, it is possible that since it
+                 * unblocked another task has set the bits.  If this is the case
+                 * then it needs to clear the bits before exiting. */
+                if( ( uxReturn & uxBitsToWaitFor ) == uxBitsToWaitFor )
+                {
+                    pxEventBits->uxEventBits &= ~uxBitsToWaitFor;
+                }
+                else
+                {
+                    mtCOVERAGE_TEST_MARKER();
+                }
+            }
+            taskEXIT_CRITICAL();
+
+            xTimeoutOccurred = pdTRUE;
+        }
+        else
+        {
+            /* The task unblocked because the bits were set. */
+        }
+
+        /* Control bits might be set as the task had blocked should not be
+         * returned. */
+        uxReturn &= ~eventEVENT_BITS_CONTROL_BYTES;
+    }
+
+    traceEVENT_GROUP_SYNC_END( xEventGroup, uxBitsToSet, uxBitsToWaitFor, xTimeoutOccurred );
+
+    /* Prevent compiler warnings when trace macros are not used. */
+    ( void ) xTimeoutOccurred;
+
+    return uxReturn;
+}
+/*-----------------------------------------------------------*/
+
+EventBits_t xEventGroupWaitBits( EventGroupHandle_t xEventGroup,
+                                 const EventBits_t uxBitsToWaitFor,
+                                 const BaseType_t xClearOnExit,
+                                 const BaseType_t xWaitForAllBits,
+                                 TickType_t xTicksToWait )
+{
+    EventGroup_t * pxEventBits = xEventGroup;
+    EventBits_t uxReturn, uxControlBits = 0;
+    BaseType_t xWaitConditionMet, xAlreadyYielded;
+    BaseType_t xTimeoutOccurred = pdFALSE;
+
+    /* Check the user is not attempting to wait on the bits used by the kernel
+     * itself, and that at least one bit is being requested. */
+    configASSERT( xEventGroup );
+    configASSERT( ( uxBitsToWaitFor & eventEVENT_BITS_CONTROL_BYTES ) == 0 );
+    configASSERT( uxBitsToWaitFor != 0 );
+    #if ( ( INCLUDE_xTaskGetSchedulerState == 1 ) || ( configUSE_TIMERS == 1 ) )
+        {
+            configASSERT( !( ( xTaskGetSchedulerState() == taskSCHEDULER_SUSPENDED ) && ( xTicksToWait != 0 ) ) );
+        }
+    #endif
+
+    vTaskSuspendAll();
+    {
+        const EventBits_t uxCurrentEventBits = pxEventBits->uxEventBits;
+
+        /* Check to see if the wait condition is already met or not. */
+        xWaitConditionMet = prvTestWaitCondition( uxCurrentEventBits, uxBitsToWaitFor, xWaitForAllBits );
+
+        if( xWaitConditionMet != pdFALSE )
+        {
+            /* The wait condition has already been met so there is no need to
+             * block. */
+            uxReturn = uxCurrentEventBits;
+            xTicksToWait = ( TickType_t ) 0;
+
+            /* Clear the wait bits if requested to do so. */
+            if( xClearOnExit != pdFALSE )
+            {
+                pxEventBits->uxEventBits &= ~uxBitsToWaitFor;
+            }
+            else
+            {
+                mtCOVERAGE_TEST_MARKER();
+            }
+        }
+        else if( xTicksToWait == ( TickType_t ) 0 )
+        {
+            /* The wait condition has not been met, but no block time was
+             * specified, so just return the current value. */
+            uxReturn = uxCurrentEventBits;
+            xTimeoutOccurred = pdTRUE;
+        }
+        else
+        {
+            /* The task is going to block to wait for its required bits to be
+             * set.  uxControlBits are used to remember the specified behaviour of
+             * this call to xEventGroupWaitBits() - for use when the event bits
+             * unblock the task. */
+            if( xClearOnExit != pdFALSE )
+            {
+                uxControlBits |= eventCLEAR_EVENTS_ON_EXIT_BIT;
+            }
+            else
+            {
+                mtCOVERAGE_TEST_MARKER();
+            }
+
+            if( xWaitForAllBits != pdFALSE )
+            {
+                uxControlBits |= eventWAIT_FOR_ALL_BITS;
+            }
+            else
+            {
+                mtCOVERAGE_TEST_MARKER();
+            }
+
+            /* Store the bits that the calling task is waiting for in the
+             * task's event list item so the kernel knows when a match is
+             * found.  Then enter the blocked state. */
+            vTaskPlaceOnUnorderedEventList( &( pxEventBits->xTasksWaitingForBits ), ( uxBitsToWaitFor | uxControlBits ), xTicksToWait );
+
+            /* This is obsolete as it will get set after the task unblocks, but
+             * some compilers mistakenly generate a warning about the variable
+             * being returned without being set if it is not done. */
+            uxReturn = 0;
+
+            traceEVENT_GROUP_WAIT_BITS_BLOCK( xEventGroup, uxBitsToWaitFor );
+        }
+    }
+    xAlreadyYielded = xTaskResumeAll();
+
+    if( xTicksToWait != ( TickType_t ) 0 )
+    {
+        if( xAlreadyYielded == pdFALSE )
+        {
+            portYIELD_WITHIN_API();
+        }
+        else
+        {
+            mtCOVERAGE_TEST_MARKER();
+        }
+
+        /* The task blocked to wait for its required bits to be set - at this
+         * point either the required bits were set or the block time expired.  If
+         * the required bits were set they will have been stored in the task's
+         * event list item, and they should now be retrieved then cleared. */
+        uxReturn = uxTaskResetEventItemValue();
+
+        if( ( uxReturn & eventUNBLOCKED_DUE_TO_BIT_SET ) == ( EventBits_t ) 0 )
+        {
+            taskENTER_CRITICAL();
+            {
+                /* The task timed out, just return the current event bit value. */
+                uxReturn = pxEventBits->uxEventBits;
+
+                /* It is possible that the event bits were updated between this
+                 * task leaving the Blocked state and running again. */
+                if( prvTestWaitCondition( uxReturn, uxBitsToWaitFor, xWaitForAllBits ) != pdFALSE )
+                {
+                    if( xClearOnExit != pdFALSE )
+                    {
+                        pxEventBits->uxEventBits &= ~uxBitsToWaitFor;
+                    }
+                    else
+                    {
+                        mtCOVERAGE_TEST_MARKER();
+                    }
+                }
+                else
+                {
+                    mtCOVERAGE_TEST_MARKER();
+                }
+
+                xTimeoutOccurred = pdTRUE;
+            }
+            taskEXIT_CRITICAL();
+        }
+        else
+        {
+            /* The task unblocked because the bits were set. */
+        }
+
+        /* The task blocked so control bits may have been set. */
+        uxReturn &= ~eventEVENT_BITS_CONTROL_BYTES;
+    }
+
+    traceEVENT_GROUP_WAIT_BITS_END( xEventGroup, uxBitsToWaitFor, xTimeoutOccurred );
+
+    /* Prevent compiler warnings when trace macros are not used. */
+    ( void ) xTimeoutOccurred;
+
+    return uxReturn;
+}
+/*-----------------------------------------------------------*/
+
+EventBits_t xEventGroupClearBits( EventGroupHandle_t xEventGroup,
+                                  const EventBits_t uxBitsToClear )
+{
+    EventGroup_t * pxEventBits = xEventGroup;
+    EventBits_t uxReturn;
+
+    /* Check the user is not attempting to clear the bits used by the kernel
+     * itself. */
+    configASSERT( xEventGroup );
+    configASSERT( ( uxBitsToClear & eventEVENT_BITS_CONTROL_BYTES ) == 0 );
+
+    taskENTER_CRITICAL();
+    {
+        traceEVENT_GROUP_CLEAR_BITS( xEventGroup, uxBitsToClear );
+
+        /* The value returned is the event group value prior to the bits being
+         * cleared. */
+        uxReturn = pxEventBits->uxEventBits;
+
+        /* Clear the bits. */
+        pxEventBits->uxEventBits &= ~uxBitsToClear;
+    }
+    taskEXIT_CRITICAL();
+
+    return uxReturn;
+}
+/*-----------------------------------------------------------*/
+
+#if ( ( configUSE_TRACE_FACILITY == 1 ) && ( INCLUDE_xTimerPendFunctionCall == 1 ) && ( configUSE_TIMERS == 1 ) )
+
+    BaseType_t xEventGroupClearBitsFromISR( EventGroupHandle_t xEventGroup,
+                                            const EventBits_t uxBitsToClear )
+    {
+        BaseType_t xReturn;
+
+        traceEVENT_GROUP_CLEAR_BITS_FROM_ISR( xEventGroup, uxBitsToClear );
+        xReturn = xTimerPendFunctionCallFromISR( vEventGroupClearBitsCallback, ( void * ) xEventGroup, ( uint32_t ) uxBitsToClear, NULL ); /*lint !e9087 Can't avoid cast to void* as a generic callback function not specific to this use case. Callback casts back to original type so safe. */
+
+        return xReturn;
+    }
+
+#endif /* if ( ( configUSE_TRACE_FACILITY == 1 ) && ( INCLUDE_xTimerPendFunctionCall == 1 ) && ( configUSE_TIMERS == 1 ) ) */
+/*-----------------------------------------------------------*/
+
+EventBits_t xEventGroupGetBitsFromISR( EventGroupHandle_t xEventGroup )
+{
+    UBaseType_t uxSavedInterruptStatus;
+    EventGroup_t const * const pxEventBits = xEventGroup;
+    EventBits_t uxReturn;
+
+    uxSavedInterruptStatus = portSET_INTERRUPT_MASK_FROM_ISR();
+    {
+        uxReturn = pxEventBits->uxEventBits;
+    }
+    portCLEAR_INTERRUPT_MASK_FROM_ISR( uxSavedInterruptStatus );
+
+    return uxReturn;
+} /*lint !e818 EventGroupHandle_t is a typedef used in other functions to so can't be pointer to const. */
+/*-----------------------------------------------------------*/
+
+EventBits_t xEventGroupSetBits( EventGroupHandle_t xEventGroup,
+                                const EventBits_t uxBitsToSet )
+{
+    ListItem_t * pxListItem, * pxNext;
+    ListItem_t const * pxListEnd;
+    List_t const * pxList;
+    EventBits_t uxBitsToClear = 0, uxBitsWaitedFor, uxControlBits;
+    EventGroup_t * pxEventBits = xEventGroup;
+    BaseType_t xMatchFound = pdFALSE;
+
+    /* Check the user is not attempting to set the bits used by the kernel
+     * itself. */
+    configASSERT( xEventGroup );
+    configASSERT( ( uxBitsToSet & eventEVENT_BITS_CONTROL_BYTES ) == 0 );
+
+    pxList = &( pxEventBits->xTasksWaitingForBits );
+    pxListEnd = listGET_END_MARKER( pxList ); /*lint !e826 !e740 !e9087 The mini list structure is used as the list end to save RAM.  This is checked and valid. */
+    vTaskSuspendAll();
+    {
+        traceEVENT_GROUP_SET_BITS( xEventGroup, uxBitsToSet );
+
+        pxListItem = listGET_HEAD_ENTRY( pxList );
+
+        /* Set the bits. */
+        pxEventBits->uxEventBits |= uxBitsToSet;
+
+        /* See if the new bit value should unblock any tasks. */
+        while( pxListItem != pxListEnd )
+        {
+            pxNext = listGET_NEXT( pxListItem );
+            uxBitsWaitedFor = listGET_LIST_ITEM_VALUE( pxListItem );
+            xMatchFound = pdFALSE;
+
+            /* Split the bits waited for from the control bits. */
+            uxControlBits = uxBitsWaitedFor & eventEVENT_BITS_CONTROL_BYTES;
+            uxBitsWaitedFor &= ~eventEVENT_BITS_CONTROL_BYTES;
+
+            if( ( uxControlBits & eventWAIT_FOR_ALL_BITS ) == ( EventBits_t ) 0 )
+            {
+                /* Just looking for single bit being set. */
+                if( ( uxBitsWaitedFor & pxEventBits->uxEventBits ) != ( EventBits_t ) 0 )
+                {
+                    xMatchFound = pdTRUE;
+                }
+                else
+                {
+                    mtCOVERAGE_TEST_MARKER();
+                }
+            }
+            else if( ( uxBitsWaitedFor & pxEventBits->uxEventBits ) == uxBitsWaitedFor )
+            {
+                /* All bits are set. */
+                xMatchFound = pdTRUE;
+            }
+            else
+            {
+                /* Need all bits to be set, but not all the bits were set. */
+            }
+
+            if( xMatchFound != pdFALSE )
+            {
+                /* The bits match.  Should the bits be cleared on exit? */
+                if( ( uxControlBits & eventCLEAR_EVENTS_ON_EXIT_BIT ) != ( EventBits_t ) 0 )
+                {
+                    uxBitsToClear |= uxBitsWaitedFor;
+                }
+                else
+                {
+                    mtCOVERAGE_TEST_MARKER();
+                }
+
+                /* Store the actual event flag value in the task's event list
+                 * item before removing the task from the event list.  The
+                 * eventUNBLOCKED_DUE_TO_BIT_SET bit is set so the task knows
+                 * that is was unblocked due to its required bits matching, rather
+                 * than because it timed out. */
+                vTaskRemoveFromUnorderedEventList( pxListItem, pxEventBits->uxEventBits | eventUNBLOCKED_DUE_TO_BIT_SET );
+            }
+
+            /* Move onto the next list item.  Note pxListItem->pxNext is not
+             * used here as the list item may have been removed from the event list
+             * and inserted into the ready/pending reading list. */
+            pxListItem = pxNext;
+        }
+
+        /* Clear any bits that matched when the eventCLEAR_EVENTS_ON_EXIT_BIT
+         * bit was set in the control word. */
+        pxEventBits->uxEventBits &= ~uxBitsToClear;
+    }
+    ( void ) xTaskResumeAll();
+
+    return pxEventBits->uxEventBits;
+}
+/*-----------------------------------------------------------*/
+
+void vEventGroupDelete( EventGroupHandle_t xEventGroup )
+{
+    EventGroup_t * pxEventBits = xEventGroup;
+    const List_t * pxTasksWaitingForBits;
+
+    configASSERT( pxEventBits );
+
+    pxTasksWaitingForBits = &( pxEventBits->xTasksWaitingForBits );
+
+    vTaskSuspendAll();
+    {
+        traceEVENT_GROUP_DELETE( xEventGroup );
+
+        while( listCURRENT_LIST_LENGTH( pxTasksWaitingForBits ) > ( UBaseType_t ) 0 )
+        {
+            /* Unblock the task, returning 0 as the event list is being deleted
+             * and cannot therefore have any bits set. */
+            configASSERT( pxTasksWaitingForBits->xListEnd.pxNext != ( const ListItem_t * ) &( pxTasksWaitingForBits->xListEnd ) );
+            vTaskRemoveFromUnorderedEventList( pxTasksWaitingForBits->xListEnd.pxNext, eventUNBLOCKED_DUE_TO_BIT_SET );
+        }
+
+        #if ( ( configSUPPORT_DYNAMIC_ALLOCATION == 1 ) && ( configSUPPORT_STATIC_ALLOCATION == 0 ) )
+            {
+                /* The event group can only have been allocated dynamically - free
+                 * it again. */
+                vPortFree( pxEventBits );
+            }
+        #elif ( ( configSUPPORT_DYNAMIC_ALLOCATION == 1 ) && ( configSUPPORT_STATIC_ALLOCATION == 1 ) )
+            {
+                /* The event group could have been allocated statically or
+                 * dynamically, so check before attempting to free the memory. */
+                if( pxEventBits->ucStaticallyAllocated == ( uint8_t ) pdFALSE )
+                {
+                    vPortFree( pxEventBits );
+                }
+                else
+                {
+                    mtCOVERAGE_TEST_MARKER();
+                }
+            }
+        #endif /* configSUPPORT_DYNAMIC_ALLOCATION */
+    }
+    ( void ) xTaskResumeAll();
+}
+/*-----------------------------------------------------------*/
+
+/* For internal use only - execute a 'set bits' command that was pended from
+ * an interrupt. */
+void vEventGroupSetBitsCallback( void * pvEventGroup,
+                                 const uint32_t ulBitsToSet )
+{
+    ( void ) xEventGroupSetBits( pvEventGroup, ( EventBits_t ) ulBitsToSet ); /*lint !e9079 Can't avoid cast to void* as a generic timer callback prototype. Callback casts back to original type so safe. */
+}
+/*-----------------------------------------------------------*/
+
+/* For internal use only - execute a 'clear bits' command that was pended from
+ * an interrupt. */
+void vEventGroupClearBitsCallback( void * pvEventGroup,
+                                   const uint32_t ulBitsToClear )
+{
+    ( void ) xEventGroupClearBits( pvEventGroup, ( EventBits_t ) ulBitsToClear ); /*lint !e9079 Can't avoid cast to void* as a generic timer callback prototype. Callback casts back to original type so safe. */
+}
+/*-----------------------------------------------------------*/
+
+static BaseType_t prvTestWaitCondition( const EventBits_t uxCurrentEventBits,
+                                        const EventBits_t uxBitsToWaitFor,
+                                        const BaseType_t xWaitForAllBits )
+{
+    BaseType_t xWaitConditionMet = pdFALSE;
+
+    if( xWaitForAllBits == pdFALSE )
+    {
+        /* Task only has to wait for one bit within uxBitsToWaitFor to be
+         * set.  Is one already set? */
+        if( ( uxCurrentEventBits & uxBitsToWaitFor ) != ( EventBits_t ) 0 )
+        {
+            xWaitConditionMet = pdTRUE;
+        }
+        else
+        {
+            mtCOVERAGE_TEST_MARKER();
+        }
+    }
+    else
+    {
+        /* Task has to wait for all the bits in uxBitsToWaitFor to be set.
+         * Are they set already? */
+        if( ( uxCurrentEventBits & uxBitsToWaitFor ) == uxBitsToWaitFor )
+        {
+            xWaitConditionMet = pdTRUE;
+        }
+        else
+        {
+            mtCOVERAGE_TEST_MARKER();
+        }
+    }
+
+    return xWaitConditionMet;
+}
+/*-----------------------------------------------------------*/
+
+#if ( ( configUSE_TRACE_FACILITY == 1 ) && ( INCLUDE_xTimerPendFunctionCall == 1 ) && ( configUSE_TIMERS == 1 ) )
+
+    BaseType_t xEventGroupSetBitsFromISR( EventGroupHandle_t xEventGroup,
+                                          const EventBits_t uxBitsToSet,
+                                          BaseType_t * pxHigherPriorityTaskWoken )
+    {
+        BaseType_t xReturn;
+
+        traceEVENT_GROUP_SET_BITS_FROM_ISR( xEventGroup, uxBitsToSet );
+        xReturn = xTimerPendFunctionCallFromISR( vEventGroupSetBitsCallback, ( void * ) xEventGroup, ( uint32_t ) uxBitsToSet, pxHigherPriorityTaskWoken ); /*lint !e9087 Can't avoid cast to void* as a generic callback function not specific to this use case. Callback casts back to original type so safe. */
+
+        return xReturn;
+    }
+
+#endif /* if ( ( configUSE_TRACE_FACILITY == 1 ) && ( INCLUDE_xTimerPendFunctionCall == 1 ) && ( configUSE_TIMERS == 1 ) ) */
+/*-----------------------------------------------------------*/
+
+#if ( configUSE_TRACE_FACILITY == 1 )
+
+    UBaseType_t uxEventGroupGetNumber( void * xEventGroup )
+    {
+        UBaseType_t xReturn;
+        EventGroup_t const * pxEventBits = ( EventGroup_t * ) xEventGroup; /*lint !e9087 !e9079 EventGroupHandle_t is a pointer to an EventGroup_t, but EventGroupHandle_t is kept opaque outside of this file for data hiding purposes. */
+
+        if( xEventGroup == NULL )
+        {
+            xReturn = 0;
+        }
+        else
+        {
+            xReturn = pxEventBits->uxEventGroupNumber;
+        }
+
+        return xReturn;
+    }
+
+#endif /* configUSE_TRACE_FACILITY */
+/*-----------------------------------------------------------*/
+
+#if ( configUSE_TRACE_FACILITY == 1 )
+
+    void vEventGroupSetNumber( void * xEventGroup,
+                               UBaseType_t uxEventGroupNumber )
+    {
+        ( ( EventGroup_t * ) xEventGroup )->uxEventGroupNumber = uxEventGroupNumber; /*lint !e9087 !e9079 EventGroupHandle_t is a pointer to an EventGroup_t, but EventGroupHandle_t is kept opaque outside of this file for data hiding purposes. */
+    }
+
+#endif /* configUSE_TRACE_FACILITY */
+/*-----------------------------------------------------------*/